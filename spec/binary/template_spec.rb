# encoding: US-ASCII

require 'spec_helper'
require 'ronin/binary/template'

describe Binary::Template do
  describe "TYPES" do
    subject { described_class::TYPES }

<<<<<<< HEAD
    it("uint8      => C")  { expect(subject[:uint8]).to       eq('C' ) }
    it("uint16     => S")  { expect(subject[:uint16]).to      eq('S' ) }
    it("uint32     => L")  { expect(subject[:uint32]).to      eq('L' ) }
    it("uint64     => Q")  { expect(subject[:uint64]).to      eq('Q' ) }
    it("int8       => C")  { expect(subject[:int8]).to        eq('c' ) }
    it("int16      => S")  { expect(subject[:int16]).to       eq('s' ) }
    it("int32      => L")  { expect(subject[:int32]).to       eq('l' ) }
    it("int64      => Q")  { expect(subject[:int64]).to       eq('q' ) }
    if RUBY_VERSION < '1.9.'
    it("uint16_le  => v")  { expect(subject[:uint16_le]).to   eq('v' ) }
    it("uint32_le  => V")  { expect(subject[:uint32_le]).to   eq('V' ) }
    it("uint16_be  => n")  { expect(subject[:uint16_be]).to   eq('n' ) }
    it("uint32_be  => N")  { expect(subject[:uint32_be]).to   eq('N' ) }
    end
    it("uchar      => Z")  { expect(subject[:uchar]).to      eq('Z' ) }
    it("ushort     => S!") { expect(subject[:ushort]).to     eq('S!') }
    it("uint       => I!") { expect(subject[:uint]).to       eq('I!') }
    it("ulong      => L!") { expect(subject[:ulong]).to      eq('L!') }
    it("ulong_long => Q")  { expect(subject[:ulong_long]).to eq('Q' ) }
    it("char       => Z")  { expect(subject[:char]).to       eq('Z' ) }
    it("short      => s!") { expect(subject[:short]).to      eq('s!') }
    it("int        => i!") { expect(subject[:int]).to        eq('i!') }
    it("long       => l!") { expect(subject[:long]).to       eq('l!') }
    it("long_long  => q")  { expect(subject[:long_long]).to  eq('q' ) }
    it("utf8       => U")  { expect(subject[:utf8]).to       eq('U' ) }
    it("float      => F")  { expect(subject[:float]).to       eq('F' ) }
    it("double     => D")  { expect(subject[:double]).to      eq('D' ) }
    it("float_le   => e")  { expect(subject[:float_le]).to    eq('e' ) }
    it("double_le  => E")  { expect(subject[:double_le]).to   eq('E' ) }
    it("float_be   => g")  { expect(subject[:float_be]).to    eq('g' ) }
    it("double_ge  => G")  { expect(subject[:double_be]).to   eq('G' ) }
    it("ubyte      => C")  { expect(subject[:ubyte]).to       eq('C' ) }
    it("byte       => c")  { expect(subject[:byte]).to        eq('c' ) }
    it("string     => Z*") { expect(subject[:string]).to     eq('Z*') }

    if RUBY_VERSION > '1.9.'
      context "Ruby 1.9" do
        it("uint16_le     => S<") { expect(subject[:uint16_le]).to      eq('S<' ) }
        it("uint32_le     => L<") { expect(subject[:uint32_le]).to      eq('L<' ) }
        it("uint64_le     => Q<") { expect(subject[:uint64_le]).to      eq('Q<' ) }
        it("int16_le      => S<") { expect(subject[:int16_le]).to       eq('s<' ) }
        it("int32_le      => L<") { expect(subject[:int32_le]).to       eq('l<' ) }
        it("int64_le      => Q<") { expect(subject[:int64_le]).to       eq('q<' ) }
        it("uint16_be     => S>") { expect(subject[:uint16_be]).to      eq('S>' ) }
        it("uint32_be     => L>") { expect(subject[:uint32_be]).to      eq('L>' ) }
        it("uint64_be     => Q>") { expect(subject[:uint64_be]).to      eq('Q>' ) }
        it("int16_be      => S>") { expect(subject[:int16_be]).to       eq('s>' ) }
        it("int32_be      => L>") { expect(subject[:int32_be]).to       eq('l>' ) }
        it("int64_be      => Q>") { expect(subject[:int64_be]).to       eq('q>' ) }
        it("ushort_le     => S!<") { expect(subject[:ushort_le]).to     eq('S!<') }
        it("uint_le       => I!<") { expect(subject[:uint_le]).to       eq('I!<') }
        it("ulong_le      => L!<") { expect(subject[:ulong_le]).to      eq('L!<') }
        it("ulong_long_le => L!<") { expect(subject[:ulong_long_le]).to eq('Q<' ) }
        it("short_le      => S!<") { expect(subject[:short_le]).to      eq('s!<') }
        it("int_le        => I!<") { expect(subject[:int_le]).to        eq('i!<') }
        it("long_le       => L!<") { expect(subject[:long_le]).to       eq('l!<') }
        it("long_long_le  => L!<") { expect(subject[:long_long_le]).to  eq('q<' ) }
        it("ushort_be     => S!>") { expect(subject[:ushort_be]).to     eq('S!>') }
        it("uint_be       => I!>") { expect(subject[:uint_be]).to       eq('I!>') }
        it("ulong_be      => L!>") { expect(subject[:ulong_be]).to      eq('L!>') }
        it("ulong_long_be => L!>") { expect(subject[:ulong_long_be]).to eq('Q>' ) }
        it("short_be      => S!>") { expect(subject[:short_be]).to      eq('s!>') }
        it("int_be        => I!>") { expect(subject[:int_be]).to        eq('i!>') }
        it("long_be       => L!>") { expect(subject[:long_be]).to       eq('l!>') }
        it("long_long_be  => L!>") { expect(subject[:long_long_be]).to  eq('q>' ) }
      end
    end
  end

  describe "translate" do
    subject { described_class }

    context "when given :endian" do
      it "should translate endian-types" do
        expect(subject.translate(:uint, :endian => :little)).to eq(:uint_le)
      end

      it "should not translate non-endian-types" do
        expect(subject.translate(:string, :endian => :little)).to eq(:string)
      end

      it "should raise an ArgumentError for unknown endianness" do
        expect {
          subject.translate(:uint, :endian => :foo)
        }.to raise_error(ArgumentError)
      end
    end
=======
    it("uint8      => C") { subject[:uint8].should       == 'C' }
    it("uint16     => S") { subject[:uint16].should      == 'S' }
    it("uint32     => L") { subject[:uint32].should      == 'L' }
    it("uint64     => Q") { subject[:uint64].should      == 'Q' }
    it("int8       => C") { subject[:int8].should        == 'c' }
    it("int16      => S") { subject[:int16].should       == 's' }
    it("int32      => L") { subject[:int32].should       == 'l' }
    it("int64      => Q") { subject[:int64].should       == 'q' }
    it("uchar      => Z")  { subject[:uchar].should      == 'Z' }
    it("ushort     => S!") { subject[:ushort].should     == 'S!'}
    it("uint       => I!") { subject[:uint].should       == 'I!'}
    it("ulong      => L!") { subject[:ulong].should      == 'L!'}
    it("ulong_long => Q")  { subject[:ulong_long].should == 'Q' }
    it("char       => Z")  { subject[:char].should       == 'Z' }
    it("short      => s!") { subject[:short].should      == 's!'}
    it("int        => i!") { subject[:int].should        == 'i!'}
    it("long       => l!") { subject[:long].should       == 'l!'}
    it("long_long  => q")  { subject[:long_long].should  == 'q' }
    it("utf8       => U")  { subject[:utf8].should       == 'U' }
    it("float      => F") { subject[:float].should       == 'F' }
    it("double     => D") { subject[:double].should      == 'D' }
    it("float_le   => e") { subject[:float_le].should    == 'e' }
    it("double_le  => E") { subject[:double_le].should   == 'E' }
    it("float_be   => g") { subject[:float_be].should    == 'g' }
    it("double_ge  => G") { subject[:double_be].should   == 'G' }
    it("ubyte      => C") { subject[:ubyte].should       == 'C' }
    it("byte       => c") { subject[:byte].should        == 'c' }
    it("string     => Z*") { subject[:string].should     == 'Z*'}

    it("uint16_le     => S<") { subject[:uint16_le].should      == 'S<' }
    it("uint32_le     => L<") { subject[:uint32_le].should      == 'L<' }
    it("uint64_le     => Q<") { subject[:uint64_le].should      == 'Q<' }
    it("int16_le      => S<") { subject[:int16_le].should       == 's<' }
    it("int32_le      => L<") { subject[:int32_le].should       == 'l<' }
    it("int64_le      => Q<") { subject[:int64_le].should       == 'q<' }
    it("uint16_be     => S>") { subject[:uint16_be].should      == 'S>' }
    it("uint32_be     => L>") { subject[:uint32_be].should      == 'L>' }
    it("uint64_be     => Q>") { subject[:uint64_be].should      == 'Q>' }
    it("int16_be      => S>") { subject[:int16_be].should       == 's>' }
    it("int32_be      => L>") { subject[:int32_be].should       == 'l>' }
    it("int64_be      => Q>") { subject[:int64_be].should       == 'q>' }
    it("ushort_le     => S!<") { subject[:ushort_le].should     == 'S!<'}
    it("uint_le       => I!<") { subject[:uint_le].should       == 'I!<'}
    it("ulong_le      => L!<") { subject[:ulong_le].should      == 'L!<'}
    it("ulong_long_le => L!<") { subject[:ulong_long_le].should == 'Q<' }
    it("short_le      => S!<") { subject[:short_le].should      == 's!<'}
    it("int_le        => I!<") { subject[:int_le].should        == 'i!<'}
    it("long_le       => L!<") { subject[:long_le].should       == 'l!<'}
    it("long_long_le  => L!<") { subject[:long_long_le].should  == 'q<' }
    it("ushort_be     => S!>") { subject[:ushort_be].should     == 'S!>'}
    it("uint_be       => I!>") { subject[:uint_be].should       == 'I!>'}
    it("ulong_be      => L!>") { subject[:ulong_be].should      == 'L!>'}
    it("ulong_long_be => L!>") { subject[:ulong_long_be].should == 'Q>' }
    it("short_be      => S!>") { subject[:short_be].should      == 's!>'}
    it("int_be        => I!>") { subject[:int_be].should        == 'i!>'}
    it("long_be       => L!>") { subject[:long_be].should       == 'l!>'}
    it("long_long_be  => L!>") { subject[:long_long_be].should  == 'q>' }
>>>>>>> d97f93a0
  end

  describe "compile" do
    let(:type) { :uint }
    let(:code) { subject::TYPES[type] }

    subject { described_class }

    it "should translate types to their pack codes" do
      expect(subject.compile([type])).to eq(code)
    end

    it "should support specifying the length of a field" do
      expect(subject.compile([[type, 10]])).to eq("#{code}10")
    end

    it "should allow fields of arbitrary length" do
      subject.compile([[type]]).should == "#{code}*"
    end

    it "should raise ArgumentError for unknown types" do
      expect {
        subject.compile([:foo])
      }.to raise_error(ArgumentError)
    end

    context "when the :endian is given" do
      let(:endian) { :big  }
      let(:code)   { 'I!>' }

      it "should translate endian types" do
        subject.compile([type], endian: endian).should == code
      end

      it "should not translate non-endian types" do
        subject.compile([:byte], endian: endian).should == 'c'
      end
    end
  end

  describe "#initialize" do
    subject { described_class.new [:uint32, :string] }

    it "should store the types" do
      expect(subject.fields).to eq([
        :uint32,
        :string
      ])
    end

    it "should raise ArgumentError for unknown types" do
      expect {
        described_class.new [:foo]
      }.to raise_error(ArgumentError)
    end
  end

  ENDIANNESS = if [0x1234].pack('S') == "\x34\x12"
                 :little
               else
                 :big
               end

  let(:byte) { 0x41 }
  let(:char) { 'A' }

  let(:bytes) { [104, 101, 108, 108, 111] }
  let(:chars) { bytes.map(&:chr).join }
  let(:string) { chars }

  let(:uint8)  { 0xff }
  let(:uint16) { 0xffff }
  let(:uint32) { 0xffffffff }
  let(:uint64) { 0xffffffffffffffff }

  let(:int8)  { -1 }
  let(:int16) { -1 }
  let(:int32) { -1 }
  let(:int32) { -1 }
  let(:int64) { -1 }

  describe "#pack" do
    context ":byte" do
      subject { described_class.new [:byte] }

      it "should pack a signed byte" do
        expect(subject.pack(byte)).to eq(char)
      end
    end

    context "[:byte, n]" do
      let(:n) { string.length }
      subject { described_class.new [[:byte, n]] }

      it "should pack multiple signed characters" do
        expect(subject.pack(*bytes)).to eq(chars)
      end
    end

    context ":char" do
      subject { described_class.new [:char] }

      it "should pack a signed character" do
        expect(subject.pack(char)).to eq(char)
      end
    end

    context "[:char, n]" do
      let(:n) { string.length }
      subject { described_class.new [[:char, n]] }

      it "should pack multiple signed characters" do
        expect(subject.pack(*chars)).to eq(string)
      end

      context "padding" do
        let(:padding) { 10 }
        subject { described_class.new [[:char, n + padding]] }

        it "should pad the string with '\\0' characters" do
          expect(subject.pack(*chars)).to eq((string + ("\0" * padding)))
        end
      end
    end

    context ":uint8" do
      subject { described_class.new [:uint8] }

      it "should pack an unsigned 8bit integer" do
        expect(subject.pack(uint8)).to eq("\xff")
      end
    end

    context ":uint16" do
      subject { described_class.new [:uint16] }

      it "should pack an unsigned 16bit integer" do
        expect(subject.pack(uint16)).to eq("\xff\xff")
      end
    end

    context ":uint32" do
      subject { described_class.new [:uint32] }

      it "should pack an unsigned 32bit integer" do
        expect(subject.pack(uint32)).to eq("\xff\xff\xff\xff")
      end
    end

    context ":uint64" do
      subject { described_class.new [:uint64] }

      it "should pack an unsigned 64bit integer" do
        expect(subject.pack(uint64)).to eq("\xff\xff\xff\xff\xff\xff\xff\xff")
      end
    end

    context ":int8" do
      subject { described_class.new [:int8] }

      it "should pack an signed 8bit integer" do
        expect(subject.pack(int8)).to eq("\xff")
      end
    end

    context ":int16" do
      subject { described_class.new [:int16] }

      it "should pack an unsigned 16bit integer" do
        expect(subject.pack(int16)).to eq("\xff\xff")
      end
    end

    context ":int32" do
      subject { described_class.new [:int32] }

      it "should pack an unsigned 32bit integer" do
        expect(subject.pack(int32)).to eq("\xff\xff\xff\xff")
      end
    end

    context ":int64" do
      subject { described_class.new [:int64] }

      it "should pack an unsigned 64bit integer" do
        expect(subject.pack(int64)).to eq("\xff\xff\xff\xff\xff\xff\xff\xff")
      end
    end

    context ":string" do
      subject { described_class.new [:string] }

      it "should pack a string" do
        expect(subject.pack(string)).to eq("#{string}\0")
      end
    end
  end

  describe "#unpack" do
    context ":byte" do
      subject { described_class.new [:byte] }

      it "should unpack a signed byte" do
        expect(subject.unpack(char)).to eq([byte])
      end
    end

    context "[:byte, n]" do
      let(:n) { string.length }
      subject { described_class.new [[:byte, n]] }

      it "should pack multiple signed characters" do
        expect(subject.unpack(chars)).to eq(bytes)
      end
    end

    context ":char" do
      subject { described_class.new [:char] }

      it "should unpack a signed character" do
        expect(subject.unpack(char)).to eq([char])
      end
    end

    context "[:char, n]" do
      let(:n) { string.length }
      subject { described_class.new [[:char, n]] }

      it "should unpack multiple signed characters" do
        expect(subject.unpack(string)).to eq([chars])
      end

      context "padding" do
        let(:padding) { 10 }
        subject { described_class.new [[:char, n + padding]] }

        it "should strip '\\0' padding characters" do
          expect(subject.unpack(string + ("\0" * padding))).to eq([chars])
        end
      end
    end

    context ":uint8" do
      subject { described_class.new [:uint8] }

      it "should unpack an unsigned 8bit integer" do
        expect(subject.unpack("\xff")).to eq([uint8])
      end
    end

    context "[:uint8]" do
      subject { described_class.new [[:uint8]] }

      let(:n) { 4 }

      it "should unpack an arbitrary number of 8bit integers" do
        subject.unpack("\xff" * n).should == [uint8] * n
      end
    end

    context ":uint16" do
      subject { described_class.new [:uint16] }

      it "should unpack an unsigned 16bit integer" do
        expect(subject.unpack("\xff\xff")).to eq([uint16])
      end
    end

    context ":uint32" do
      subject { described_class.new [:uint32] }

      it "should unpack an unsigned 32bit integer" do
        expect(subject.unpack("\xff\xff\xff\xff")).to eq([uint32])
      end
    end

    context ":uint64" do
      subject { described_class.new [:uint64] }

      it "should unpack an unsigned 64bit integer" do
        expect(subject.unpack("\xff\xff\xff\xff\xff\xff\xff\xff")).to eq([uint64])
      end
    end

    context ":int8" do
      subject { described_class.new [:int8] }

      it "should unpack an signed 8bit integer" do
        expect(subject.unpack("\xff")).to eq([int8])
      end
    end

    context ":int16" do
      subject { described_class.new [:int16] }

      it "should unpack an unsigned 16bit integer" do
        expect(subject.unpack("\xff\xff")).to eq([int16])
      end
    end

    context ":int32" do
      subject { described_class.new [:int32] }

      it "should unpack an unsigned 32bit integer" do
        expect(subject.unpack("\xff\xff\xff\xff")).to eq([int32])
      end
    end

    context ":int64" do
      subject { described_class.new [:int64] }

      it "should unpack an unsigned 64bit integer" do
        expect(subject.unpack("\xff\xff\xff\xff\xff\xff\xff\xff")).to eq([int64])
      end
    end

    context ":string" do
      subject { described_class.new [:string] }

      it "should unpack a string" do
        expect(subject.unpack("#{string}\0")).to eq([string])
      end
    end
  end

  describe "#to_s" do
    subject { described_class.new [:uint32, :string] }

    it "should return the pack format String" do
      expect(subject.to_s).to eq("LZ*")
    end
  end

  describe "#inspect" do
    let(:template) { described_class.new [:uint32, :string] }

    subject { template.inspect }

    it "should inspect the class" do
      expect(subject).to include(described_class.name)
    end

    it "should inspect the template" do
      expect(subject).to include(template.fields.inspect)
    end
  end
end<|MERGE_RESOLUTION|>--- conflicted
+++ resolved
@@ -7,7 +7,6 @@
   describe "TYPES" do
     subject { described_class::TYPES }
 
-<<<<<<< HEAD
     it("uint8      => C")  { expect(subject[:uint8]).to       eq('C' ) }
     it("uint16     => S")  { expect(subject[:uint16]).to      eq('S' ) }
     it("uint32     => L")  { expect(subject[:uint32]).to      eq('L' ) }
@@ -16,12 +15,6 @@
     it("int16      => S")  { expect(subject[:int16]).to       eq('s' ) }
     it("int32      => L")  { expect(subject[:int32]).to       eq('l' ) }
     it("int64      => Q")  { expect(subject[:int64]).to       eq('q' ) }
-    if RUBY_VERSION < '1.9.'
-    it("uint16_le  => v")  { expect(subject[:uint16_le]).to   eq('v' ) }
-    it("uint32_le  => V")  { expect(subject[:uint32_le]).to   eq('V' ) }
-    it("uint16_be  => n")  { expect(subject[:uint16_be]).to   eq('n' ) }
-    it("uint32_be  => N")  { expect(subject[:uint32_be]).to   eq('N' ) }
-    end
     it("uchar      => Z")  { expect(subject[:uchar]).to      eq('Z' ) }
     it("ushort     => S!") { expect(subject[:ushort]).to     eq('S!') }
     it("uint       => I!") { expect(subject[:uint]).to       eq('I!') }
@@ -43,117 +36,34 @@
     it("byte       => c")  { expect(subject[:byte]).to        eq('c' ) }
     it("string     => Z*") { expect(subject[:string]).to     eq('Z*') }
 
-    if RUBY_VERSION > '1.9.'
-      context "Ruby 1.9" do
-        it("uint16_le     => S<") { expect(subject[:uint16_le]).to      eq('S<' ) }
-        it("uint32_le     => L<") { expect(subject[:uint32_le]).to      eq('L<' ) }
-        it("uint64_le     => Q<") { expect(subject[:uint64_le]).to      eq('Q<' ) }
-        it("int16_le      => S<") { expect(subject[:int16_le]).to       eq('s<' ) }
-        it("int32_le      => L<") { expect(subject[:int32_le]).to       eq('l<' ) }
-        it("int64_le      => Q<") { expect(subject[:int64_le]).to       eq('q<' ) }
-        it("uint16_be     => S>") { expect(subject[:uint16_be]).to      eq('S>' ) }
-        it("uint32_be     => L>") { expect(subject[:uint32_be]).to      eq('L>' ) }
-        it("uint64_be     => Q>") { expect(subject[:uint64_be]).to      eq('Q>' ) }
-        it("int16_be      => S>") { expect(subject[:int16_be]).to       eq('s>' ) }
-        it("int32_be      => L>") { expect(subject[:int32_be]).to       eq('l>' ) }
-        it("int64_be      => Q>") { expect(subject[:int64_be]).to       eq('q>' ) }
-        it("ushort_le     => S!<") { expect(subject[:ushort_le]).to     eq('S!<') }
-        it("uint_le       => I!<") { expect(subject[:uint_le]).to       eq('I!<') }
-        it("ulong_le      => L!<") { expect(subject[:ulong_le]).to      eq('L!<') }
-        it("ulong_long_le => L!<") { expect(subject[:ulong_long_le]).to eq('Q<' ) }
-        it("short_le      => S!<") { expect(subject[:short_le]).to      eq('s!<') }
-        it("int_le        => I!<") { expect(subject[:int_le]).to        eq('i!<') }
-        it("long_le       => L!<") { expect(subject[:long_le]).to       eq('l!<') }
-        it("long_long_le  => L!<") { expect(subject[:long_long_le]).to  eq('q<' ) }
-        it("ushort_be     => S!>") { expect(subject[:ushort_be]).to     eq('S!>') }
-        it("uint_be       => I!>") { expect(subject[:uint_be]).to       eq('I!>') }
-        it("ulong_be      => L!>") { expect(subject[:ulong_be]).to      eq('L!>') }
-        it("ulong_long_be => L!>") { expect(subject[:ulong_long_be]).to eq('Q>' ) }
-        it("short_be      => S!>") { expect(subject[:short_be]).to      eq('s!>') }
-        it("int_be        => I!>") { expect(subject[:int_be]).to        eq('i!>') }
-        it("long_be       => L!>") { expect(subject[:long_be]).to       eq('l!>') }
-        it("long_long_be  => L!>") { expect(subject[:long_long_be]).to  eq('q>' ) }
-      end
-    end
-  end
-
-  describe "translate" do
-    subject { described_class }
-
-    context "when given :endian" do
-      it "should translate endian-types" do
-        expect(subject.translate(:uint, :endian => :little)).to eq(:uint_le)
-      end
-
-      it "should not translate non-endian-types" do
-        expect(subject.translate(:string, :endian => :little)).to eq(:string)
-      end
-
-      it "should raise an ArgumentError for unknown endianness" do
-        expect {
-          subject.translate(:uint, :endian => :foo)
-        }.to raise_error(ArgumentError)
-      end
-    end
-=======
-    it("uint8      => C") { subject[:uint8].should       == 'C' }
-    it("uint16     => S") { subject[:uint16].should      == 'S' }
-    it("uint32     => L") { subject[:uint32].should      == 'L' }
-    it("uint64     => Q") { subject[:uint64].should      == 'Q' }
-    it("int8       => C") { subject[:int8].should        == 'c' }
-    it("int16      => S") { subject[:int16].should       == 's' }
-    it("int32      => L") { subject[:int32].should       == 'l' }
-    it("int64      => Q") { subject[:int64].should       == 'q' }
-    it("uchar      => Z")  { subject[:uchar].should      == 'Z' }
-    it("ushort     => S!") { subject[:ushort].should     == 'S!'}
-    it("uint       => I!") { subject[:uint].should       == 'I!'}
-    it("ulong      => L!") { subject[:ulong].should      == 'L!'}
-    it("ulong_long => Q")  { subject[:ulong_long].should == 'Q' }
-    it("char       => Z")  { subject[:char].should       == 'Z' }
-    it("short      => s!") { subject[:short].should      == 's!'}
-    it("int        => i!") { subject[:int].should        == 'i!'}
-    it("long       => l!") { subject[:long].should       == 'l!'}
-    it("long_long  => q")  { subject[:long_long].should  == 'q' }
-    it("utf8       => U")  { subject[:utf8].should       == 'U' }
-    it("float      => F") { subject[:float].should       == 'F' }
-    it("double     => D") { subject[:double].should      == 'D' }
-    it("float_le   => e") { subject[:float_le].should    == 'e' }
-    it("double_le  => E") { subject[:double_le].should   == 'E' }
-    it("float_be   => g") { subject[:float_be].should    == 'g' }
-    it("double_ge  => G") { subject[:double_be].should   == 'G' }
-    it("ubyte      => C") { subject[:ubyte].should       == 'C' }
-    it("byte       => c") { subject[:byte].should        == 'c' }
-    it("string     => Z*") { subject[:string].should     == 'Z*'}
-
-    it("uint16_le     => S<") { subject[:uint16_le].should      == 'S<' }
-    it("uint32_le     => L<") { subject[:uint32_le].should      == 'L<' }
-    it("uint64_le     => Q<") { subject[:uint64_le].should      == 'Q<' }
-    it("int16_le      => S<") { subject[:int16_le].should       == 's<' }
-    it("int32_le      => L<") { subject[:int32_le].should       == 'l<' }
-    it("int64_le      => Q<") { subject[:int64_le].should       == 'q<' }
-    it("uint16_be     => S>") { subject[:uint16_be].should      == 'S>' }
-    it("uint32_be     => L>") { subject[:uint32_be].should      == 'L>' }
-    it("uint64_be     => Q>") { subject[:uint64_be].should      == 'Q>' }
-    it("int16_be      => S>") { subject[:int16_be].should       == 's>' }
-    it("int32_be      => L>") { subject[:int32_be].should       == 'l>' }
-    it("int64_be      => Q>") { subject[:int64_be].should       == 'q>' }
-    it("ushort_le     => S!<") { subject[:ushort_le].should     == 'S!<'}
-    it("uint_le       => I!<") { subject[:uint_le].should       == 'I!<'}
-    it("ulong_le      => L!<") { subject[:ulong_le].should      == 'L!<'}
-    it("ulong_long_le => L!<") { subject[:ulong_long_le].should == 'Q<' }
-    it("short_le      => S!<") { subject[:short_le].should      == 's!<'}
-    it("int_le        => I!<") { subject[:int_le].should        == 'i!<'}
-    it("long_le       => L!<") { subject[:long_le].should       == 'l!<'}
-    it("long_long_le  => L!<") { subject[:long_long_le].should  == 'q<' }
-    it("ushort_be     => S!>") { subject[:ushort_be].should     == 'S!>'}
-    it("uint_be       => I!>") { subject[:uint_be].should       == 'I!>'}
-    it("ulong_be      => L!>") { subject[:ulong_be].should      == 'L!>'}
-    it("ulong_long_be => L!>") { subject[:ulong_long_be].should == 'Q>' }
-    it("short_be      => S!>") { subject[:short_be].should      == 's!>'}
-    it("int_be        => I!>") { subject[:int_be].should        == 'i!>'}
-    it("long_be       => L!>") { subject[:long_be].should       == 'l!>'}
-    it("long_long_be  => L!>") { subject[:long_long_be].should  == 'q>' }
->>>>>>> d97f93a0
+    it("uint16_le     => S<") { expect(subject[:uint16_le]).to      eq('S<' ) }
+    it("uint32_le     => L<") { expect(subject[:uint32_le]).to      eq('L<' ) }
+    it("uint64_le     => Q<") { expect(subject[:uint64_le]).to      eq('Q<' ) }
+    it("int16_le      => S<") { expect(subject[:int16_le]).to       eq('s<' ) }
+    it("int32_le      => L<") { expect(subject[:int32_le]).to       eq('l<' ) }
+    it("int64_le      => Q<") { expect(subject[:int64_le]).to       eq('q<' ) }
+    it("uint16_be     => S>") { expect(subject[:uint16_be]).to      eq('S>' ) }
+    it("uint32_be     => L>") { expect(subject[:uint32_be]).to      eq('L>' ) }
+    it("uint64_be     => Q>") { expect(subject[:uint64_be]).to      eq('Q>' ) }
+    it("int16_be      => S>") { expect(subject[:int16_be]).to       eq('s>' ) }
+    it("int32_be      => L>") { expect(subject[:int32_be]).to       eq('l>' ) }
+    it("int64_be      => Q>") { expect(subject[:int64_be]).to       eq('q>' ) }
+    it("ushort_le     => S!<") { expect(subject[:ushort_le]).to     eq('S!<') }
+    it("uint_le       => I!<") { expect(subject[:uint_le]).to       eq('I!<') }
+    it("ulong_le      => L!<") { expect(subject[:ulong_le]).to      eq('L!<') }
+    it("ulong_long_le => L!<") { expect(subject[:ulong_long_le]).to eq('Q<' ) }
+    it("short_le      => S!<") { expect(subject[:short_le]).to      eq('s!<') }
+    it("int_le        => I!<") { expect(subject[:int_le]).to        eq('i!<') }
+    it("long_le       => L!<") { expect(subject[:long_le]).to       eq('l!<') }
+    it("long_long_le  => L!<") { expect(subject[:long_long_le]).to  eq('q<' ) }
+    it("ushort_be     => S!>") { expect(subject[:ushort_be]).to     eq('S!>') }
+    it("uint_be       => I!>") { expect(subject[:uint_be]).to       eq('I!>') }
+    it("ulong_be      => L!>") { expect(subject[:ulong_be]).to      eq('L!>') }
+    it("ulong_long_be => L!>") { expect(subject[:ulong_long_be]).to eq('Q>' ) }
+    it("short_be      => S!>") { expect(subject[:short_be]).to      eq('s!>') }
+    it("int_be        => I!>") { expect(subject[:int_be]).to        eq('i!>') }
+    it("long_be       => L!>") { expect(subject[:long_be]).to       eq('l!>') }
+    it("long_long_be  => L!>") { expect(subject[:long_long_be]).to  eq('q>' ) }
   end
 
   describe "compile" do
@@ -171,7 +81,7 @@
     end
 
     it "should allow fields of arbitrary length" do
-      subject.compile([[type]]).should == "#{code}*"
+      expect(subject.compile([[type]])).to eq("#{code}*")
     end
 
     it "should raise ArgumentError for unknown types" do
@@ -185,11 +95,11 @@
       let(:code)   { 'I!>' }
 
       it "should translate endian types" do
-        subject.compile([type], endian: endian).should == code
+        expect(subject.compile([type], endian: endian)).to eq(code)
       end
 
       it "should not translate non-endian types" do
-        subject.compile([:byte], endian: endian).should == 'c'
+        expect(subject.compile([:byte], endian: endian)).to eq('c')
       end
     end
   end
@@ -410,7 +320,7 @@
       let(:n) { 4 }
 
       it "should unpack an arbitrary number of 8bit integers" do
-        subject.unpack("\xff" * n).should == [uint8] * n
+        expect(subject.unpack("\xff" * n)).to eq([uint8] * n)
       end
     end
 
