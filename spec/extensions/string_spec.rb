require 'spec_helper'
require 'ronin/extensions/string'

describe String do
  describe "#each_substring" do
    subject { 'hello' }

    it "should enumerate over each sub-string within the String" do
      subject.each_substring do |sub_string|
        should include(sub_string)
      end
    end

    it "should allow passing the string index back" do
      subject.each_substring do |sub_string,index|
        subject[index,sub_string.length].should == sub_string

        should include(sub_string)
      end
    end

    it "should enumerate over each sub-string of a minimum length" do
      subject.each_substring(2) do |sub_string|
        sub_string.length.should >= 2

        should include(sub_string)
      end
    end

    it "should return an Enumerator when no block is given" do
      substrings = subject.each_substring
      
      substrings.all? { |sub_string|
        subject.include?(sub_string)
      }.should == true
    end
  end

  describe "#each_unique_substring" do
    subject { 'abablol' }

    it "should enumerate over each unique sub-string within the String" do
      seen = []

      subject.each_unique_substring do |sub_string|
        should include(sub_string)
        seen.should_not include(sub_string)

        seen << sub_string
      end
    end

    it "should enumerate over each sub-string of a minimum length" do
      seen = []

      subject.each_unique_substring(2) do |sub_string|
        sub_string.length.should >= 2

        should include(sub_string)
        seen.should_not include(sub_string)

        seen << sub_string
      end
    end

    it "should return an Enumerator when no block is given" do
      seen = subject.each_unique_substring

      seen.all? { |sub_string|
        subject.include?(sub_string)
      }.should == true

      seen = seen.to_a
      seen.uniq.should == seen
    end
  end

  describe "#common_prefix" do
    it "should find the common prefix between two Strings" do
      one = 'What is puzzling you is the nature of my game'
      two = 'What is puzzling you is the nature of my name'
      common = 'What is puzzling you is the nature of my '

      one.common_prefix(two).should == common
    end

    it "should return the common prefix between two Strings with no uncommon postfix" do
      one = "1234"
      two = "12345"
      common = "1234"

      one.common_prefix(two).should == common
    end

    it "should return an empty String if there is no common prefix" do
      one = 'Tell me people'
      two = 'Whats my name'

      one.common_prefix(two).should == ''
    end

    it "should return an empty String if one of the strings is also empty" do
      one = 'Haha'
      two = ''

      one.common_prefix(two).should == ''
    end
  end

  describe "#common_suffix" do
    it "should find the common postfix between two Strings" do
      one = 'Tell me baby whats my name'
      two = "Can't you guess my name"
      common = 's my name'

      one.common_suffix(two).should == common
    end

    it "should return an empty String if there is no common postfix" do
      one = 'You got to right up, stand up'
      two = 'stand up for your rights'

      one.common_suffix(two).should == ''
    end

    it "should return an empty String if one of the strings is also empty" do
      one = 'You and I must fight for our rights'
      two = ''

      one.common_suffix(two).should == ''
    end
  end

  describe "#uncommon_substring" do
    it "should find the uncommon substring between two Strings" do
      one = "Tell me baby whats my name"
      two = "Tell me honey whats my name"
      uncommon = 'bab'

      one.uncommon_substring(two).should == uncommon
    end

    it "should find the uncommon substring between two Strings with a common prefix" do
      one = 'You and I must fight for our rights'
      two = 'You and I must fight to survive'
      uncommon = 'for our rights'

      one.uncommon_substring(two).should == uncommon
    end

    it "should find the uncommon substring between two Strings with a common postfix" do
      one = 'Tell me baby whats my name'
      two = "Can't you guess my name"
      uncommon = 'Tell me baby what'

      one.uncommon_substring(two).should == uncommon
    end
  end

<<<<<<< HEAD
  if RUBY_VERSION < '1.9'
=======
  if RUBY_VERSION < '1.9.'
>>>>>>> 745522ef
    describe "#dump" do
      it "should dump printable strings" do
        "hello".dump.should == '"hello"'
      end

      it "should dump strings containing control characters" do
        "hello\n\b\a".dump.should == '"hello\n\b\a"'
      end

      it "should dump strings containing non-printable characters" do
        "hello\x90\x05\xEF".dump.should == '"hello\x90\x05\xEF"'
      end

      it "should dump the string when calling the inspect method" do
        "hello\x90\x05\xEF".inspect.should == '"hello\x90\x05\xEF"'
      end
    end
  end
end<|MERGE_RESOLUTION|>--- conflicted
+++ resolved
@@ -157,11 +157,7 @@
     end
   end
 
-<<<<<<< HEAD
-  if RUBY_VERSION < '1.9'
-=======
   if RUBY_VERSION < '1.9.'
->>>>>>> 745522ef
     describe "#dump" do
       it "should dump printable strings" do
         "hello".dump.should == '"hello"'
