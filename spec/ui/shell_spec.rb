require 'spec_helper'
require 'ronin/ui/shell'

require 'ui/classes/test_shell'

describe UI::Shell do
  subject { TestShell.new }

  describe "#commands" do
    it "should include builtin methods" do
      subject.commands.should include('help', 'exit')
    end

    it "should include protected methods" do
      subject.commands.should include(
        'command1',
        'command_with_arg',
        'command_with_args'
      )
    end

<<<<<<< HEAD
      expect(lines).to eq([line])
    end
  end

  context "with commands" do
    subject { TestShell.new }

    describe "#commands" do
      it "should include builtin methods" do
        expect(subject.commands).to include('help', 'exit')
      end

      it "should include protected methods" do
        expect(subject.commands).to include(
          'command1',
          'command_with_arg',
          'command_with_args'
        )
      end

      it "should not include public methods" do
        expect(subject.commands).not_to include('a_public_method')
      end
    end

    describe "#call" do
      it "should ignore empty lines" do
        expect(subject.call('')).to be(false)
      end

      it "should ignore white-space lines" do
        expect(subject.call("     \t   ")).to be(false)
      end

      it "should not allow calling the handler method" do
        expect(subject.call('handler')).to be(false)
      end

      it "should not allow calling unknown commands" do
        expect(subject.call('an_unknown_command')).to be(false)
      end

      it "should not allow calling unknown commands" do
        expect(subject.call('an_unknown_command')).to be(false)
      end

      it "should not allow calling public methods" do
        expect(subject.call('a_public_method')).to be(false)
      end

      it "should allow calling protected methods" do
        expect(subject.call('command1')).to eq(:command1)
      end

      it "should raise an exception when passing invalid number of arguments" do
        expect {
          subject.call('command_with_arg too many args')
        }.to raise_error(ArgumentError)
      end

      it "should splat the command arguments to the command method" do
        expect(subject.call('command_with_args one two three')).to eq([
          'one', 'two', 'three'
        ])
      end
=======
    it "should not include public methods" do
      subject.commands.should_not include('a_public_method')
    end
  end

  describe "#run" do
    it "should ignore empty lines" do
      subject.run('').should == false
    end

    it "should ignore white-space lines" do
      subject.run("     \t   ").should == false
    end

    it "should not allow calling the handler method" do
      subject.run('handler').should == false
    end

    it "should not allow calling unknown commands" do
      subject.run('an_unknown_command').should == false
    end

    it "should not allow calling unknown commands" do
      subject.run('an_unknown_command').should == false
    end

    it "should not allow calling public methods" do
      subject.run('a_public_method').should == false
    end

    it "should allow calling protected methods" do
      subject.run('command1').should == :command1
    end

    it "should raise an exception when passing invalid number of arguments" do
      lambda {
        subject.run('command_with_arg too many args')
      }.should raise_error(ArgumentError)
    end

    it "should splat the command arguments to the command method" do
      subject.run('command_with_args one two three').should == [
        'one', 'two', 'three'
      ]
>>>>>>> d97f93a0
    end
  end
end<|MERGE_RESOLUTION|>--- conflicted
+++ resolved
@@ -8,129 +8,61 @@
 
   describe "#commands" do
     it "should include builtin methods" do
-      subject.commands.should include('help', 'exit')
+      expect(subject.commands).to include('help', 'exit')
     end
 
     it "should include protected methods" do
-      subject.commands.should include(
+      expect(subject.commands).to include(
         'command1',
         'command_with_arg',
         'command_with_args'
       )
     end
 
-<<<<<<< HEAD
-      expect(lines).to eq([line])
-    end
-  end
-
-  context "with commands" do
-    subject { TestShell.new }
-
-    describe "#commands" do
-      it "should include builtin methods" do
-        expect(subject.commands).to include('help', 'exit')
-      end
-
-      it "should include protected methods" do
-        expect(subject.commands).to include(
-          'command1',
-          'command_with_arg',
-          'command_with_args'
-        )
-      end
-
-      it "should not include public methods" do
-        expect(subject.commands).not_to include('a_public_method')
-      end
-    end
-
-    describe "#call" do
-      it "should ignore empty lines" do
-        expect(subject.call('')).to be(false)
-      end
-
-      it "should ignore white-space lines" do
-        expect(subject.call("     \t   ")).to be(false)
-      end
-
-      it "should not allow calling the handler method" do
-        expect(subject.call('handler')).to be(false)
-      end
-
-      it "should not allow calling unknown commands" do
-        expect(subject.call('an_unknown_command')).to be(false)
-      end
-
-      it "should not allow calling unknown commands" do
-        expect(subject.call('an_unknown_command')).to be(false)
-      end
-
-      it "should not allow calling public methods" do
-        expect(subject.call('a_public_method')).to be(false)
-      end
-
-      it "should allow calling protected methods" do
-        expect(subject.call('command1')).to eq(:command1)
-      end
-
-      it "should raise an exception when passing invalid number of arguments" do
-        expect {
-          subject.call('command_with_arg too many args')
-        }.to raise_error(ArgumentError)
-      end
-
-      it "should splat the command arguments to the command method" do
-        expect(subject.call('command_with_args one two three')).to eq([
-          'one', 'two', 'three'
-        ])
-      end
-=======
     it "should not include public methods" do
-      subject.commands.should_not include('a_public_method')
+      expect(subject.commands).not_to include('a_public_method')
     end
   end
 
   describe "#run" do
     it "should ignore empty lines" do
-      subject.run('').should == false
+      expect(subject.run('')).to be(false)
     end
 
     it "should ignore white-space lines" do
-      subject.run("     \t   ").should == false
+      expect(subject.run("     \t   ")).to be(false)
     end
 
-    it "should not allow calling the handler method" do
-      subject.run('handler').should == false
+    it "should not allow runing the handler method" do
+      expect(subject.run('handler')).to be(false)
     end
 
-    it "should not allow calling unknown commands" do
-      subject.run('an_unknown_command').should == false
+    it "should not allow runing unknown commands" do
+      expect(subject.run('an_unknown_command')).to be(false)
     end
 
-    it "should not allow calling unknown commands" do
-      subject.run('an_unknown_command').should == false
+    it "should not allow runing unknown commands" do
+      expect(subject.run('an_unknown_command')).to be(false)
     end
 
-    it "should not allow calling public methods" do
-      subject.run('a_public_method').should == false
+    it "should not allow runing public methods" do
+      expect(subject.run('a_public_method')).to be(false)
     end
 
-    it "should allow calling protected methods" do
-      subject.run('command1').should == :command1
+    it "should allow runing protected methods" do
+      expect(subject.run('command1')).to eq(:command1)
     end
 
     it "should raise an exception when passing invalid number of arguments" do
-      lambda {
+      expect {
         subject.run('command_with_arg too many args')
-      }.should raise_error(ArgumentError)
+      }.to raise_error(ArgumentError)
     end
 
     it "should splat the command arguments to the command method" do
-      subject.run('command_with_args one two three').should == [
+      expect(subject.run('command_with_args one two three')).to eq([
         'one', 'two', 'three'
-      ]
->>>>>>> d97f93a0
+      ])
     end
   end
 end