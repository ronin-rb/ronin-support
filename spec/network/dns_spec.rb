require 'spec_helper'
require 'ronin/network/dns'

require 'ipaddr'

describe Network::DNS do
  let(:server) { '4.2.2.1' }

  describe "nameserver" do
    it "should be nil by default" do
      expect(subject.nameserver).to be_nil
    end
  end

  describe "nameserver=" do
    it "should accept Strings" do
      subject.nameserver = server

      expect(subject.nameserver).to eq(server)
    end

    it "should accept nil" do
      subject.nameserver = server
      subject.nameserver = nil

      expect(subject.nameserver).to be_nil
    end

    it "should convert non-nil values to Strings" do
      subject.nameserver = IPAddr.new(server)

      expect(subject.nameserver).to eq(server)
    end

    after { subject.nameserver = [] }
  end

  describe "resolver" do
    it "should return Resolv::DNS" do
      subject.resolver(server).should be_kind_of(Resolv::DNS)
    end

<<<<<<< HEAD
    it "should return Resolv when passed no nameserver" do
      expect(subject.dns_resolver(nil)).to eq(Resolv)
    end

    it "should return Resolv::DNS when passed a nameserver" do
      expect(subject.dns_resolver(server)).to be_kind_of(Resolv::DNS)
=======
    context "when no arguments are given" do
      before { subject.nameserver = server }

      it "should default to using DNS.nameserver" do
        Resolv::DNS.should_receive(:new).with(nameserver: subject.nameserver)

        subject.resolver
      end

      after { subject.nameserver = nil }
    end

    context "when an argument is given" do
      it "should pass the nameserver: option to Resolv::DNS.new" do
        Resolv::DNS.should_receive(:new).with(nameserver: server)

        subject.resolver(server)
      end
>>>>>>> d97f93a0
    end
  end

  describe "helper methods", :network do
    let(:hostname)         { 'example.com' }
    let(:bad_hostname)     { 'foo.bar' }
    let(:address)          { '93.184.216.34' }
    let(:bad_address)      { '0.0.0.0' }
    let(:reverse_address)  { '192.0.43.10' }
    let(:reverse_ipaddr)   { IPAddr.new(reverse_address) }
    let(:reverse_hostname) { '43-10.any.icann.org' }

    subject do
      obj = Object.new
      obj.extend described_class
      obj
    end

    describe "#dns_lookup" do
      it "should lookup the address for a hostname" do
        expect(subject.dns_lookup(hostname)).to eq(address)
      end

      it "should return nil for unknown hostnames" do
        expect(subject.dns_lookup(bad_hostname)).to be_nil
      end

      it "should accept non-String hostnames" do
        expect(subject.dns_lookup(hostname.to_sym)).to eq(address)
      end

      it "should accept an additional nameserver argument" do
        expect(subject.dns_lookup(hostname,server)).to eq(address)
      end

      context "when given a block" do
        it "should yield the resolved address" do
          resolved_address = nil

          subject.dns_lookup(hostname) do |address|
            resolved_address = address
          end

          expect(resolved_address).to eq(address)
        end

        it "should not yield unresolved addresses" do
          resolved_address = nil

          subject.dns_lookup(bad_hostname) do |address|
            resolved_address = address
          end

          expect(resolved_address).to be_nil
        end
      end
    end

    describe "#dns_lookup_all" do
      it "should lookup all addresses for a hostname" do
        expect(subject.dns_lookup_all(hostname)).to include(address)
      end

      it "should return an empty Array for unknown hostnames" do
        expect(subject.dns_lookup_all(bad_hostname)).to eq([])
      end

      it "should accept non-String hostnames" do
        expect(subject.dns_lookup_all(hostname.to_sym)).to include(address)
      end

      it "should accept an additional nameserver argument" do
        expect(subject.dns_lookup_all(hostname,server)).to include(address)
      end

      context "when given a block" do
        it "should yield the resolved address" do
          expect(subject.enum_for(:dns_lookup,hostname).to_a).to eq([address])
        end

        it "should not yield unresolved addresses" do
          expect(subject.enum_for(:dns_lookup,bad_hostname).to_a).to eq([])
        end
      end
    end

    describe "#dns_reverse_lookup" do
      it "should lookup the address for a hostname" do
        expect(subject.dns_reverse_lookup(reverse_address)).to eq(reverse_hostname)
      end

      it "should return nil for unknown hostnames" do
        expect(subject.dns_reverse_lookup(bad_address)).to be_nil
      end

      it "should accept non-String addresses" do
        expect(subject.dns_reverse_lookup(reverse_ipaddr)).to eq(reverse_hostname)
      end

      it "should accept an additional nameserver argument" do
        expect(subject.dns_reverse_lookup(reverse_address,server)).to eq(reverse_hostname)
      end

      context "when given a block" do
        it "should yield the resolved hostname" do
          resolved_hostname = nil

          subject.dns_reverse_lookup(reverse_address) do |hostname|
            resolved_hostname = hostname
          end

          expect(resolved_hostname).to eq(reverse_hostname)
        end

        it "should not yield unresolved hostnames" do
          resolved_hostname = nil

          subject.dns_reverse_lookup(bad_address) do |hostname|
            resolved_hostname = hostname
          end

          expect(resolved_hostname).to be_nil
        end
      end
    end

    describe "#dns_reverse_lookup_all" do
      it "should lookup all addresses for a hostname" do
        expect(subject.dns_reverse_lookup_all(reverse_address)).to include(reverse_hostname)
      end

      it "should return an empty Array for unknown hostnames" do
        expect(subject.dns_reverse_lookup_all(bad_address)).to eq([])
      end

      it "should accept non-String addresses" do
        expect(subject.dns_reverse_lookup_all(reverse_ipaddr)).to include(reverse_hostname)
      end

      it "should accept an additional nameserver argument" do
        expect(subject.dns_reverse_lookup_all(reverse_address,server)).to include(reverse_hostname)
      end

      context "when given a block" do
        it "should yield the resolved hostnames" do
          expect(subject.enum_for(:dns_reverse_lookup_all,reverse_address).to_a).to eq([reverse_hostname])
        end

        it "should not yield unresolved hostnames" do
          expect(subject.enum_for(:dns_reverse_lookup_all,bad_address).to_a).to eq([])
        end
      end
    end
  end
end<|MERGE_RESOLUTION|>--- conflicted
+++ resolved
@@ -37,22 +37,14 @@
 
   describe "resolver" do
     it "should return Resolv::DNS" do
-      subject.resolver(server).should be_kind_of(Resolv::DNS)
-    end
-
-<<<<<<< HEAD
-    it "should return Resolv when passed no nameserver" do
-      expect(subject.dns_resolver(nil)).to eq(Resolv)
-    end
-
-    it "should return Resolv::DNS when passed a nameserver" do
-      expect(subject.dns_resolver(server)).to be_kind_of(Resolv::DNS)
-=======
+      expect(subject.resolver(server)).to be_kind_of(Resolv::DNS)
+    end
+
     context "when no arguments are given" do
       before { subject.nameserver = server }
 
       it "should default to using DNS.nameserver" do
-        Resolv::DNS.should_receive(:new).with(nameserver: subject.nameserver)
+        expect(Resolv::DNS).to receive(:new).with(nameserver: subject.nameserver)
 
         subject.resolver
       end
@@ -62,11 +54,10 @@
 
     context "when an argument is given" do
       it "should pass the nameserver: option to Resolv::DNS.new" do
-        Resolv::DNS.should_receive(:new).with(nameserver: server)
+        expect(Resolv::DNS).to receive(:new).with(nameserver: server)
 
         subject.resolver(server)
       end
->>>>>>> d97f93a0
     end
   end
 
