require 'spec_helper'
require 'ronin/templates/erb'

describe Templates::Erb do
  class ErbTemplate

    include Ronin::Templates::Erb

    attr_accessor :x, :y

    def initialize
      @x = 2
      @y = 3
    end

    def template_method
      "foo"
    end

<<<<<<< HEAD
  before do
    subject.x = 2
    subject.y = 3
=======
>>>>>>> d97f93a0
  end

  subject { ErbTemplate.new }

  it "should render inline ERB templates" do
    expect(subject.erb(%{<%= 'hello' %>})).to eq('hello')
  end

<<<<<<< HEAD
  it "should render ERB templates using the binding of the object" do
    expect(subject.erb(%{<%= @x %> <%= @y %>})).to eq('2 3')
=======
  context "when the template uses instance variables" do
    it "should render ERB templates using the binding of the object" do
      subject.erb(%{<%= @x %> <%= @y %>}).should == "#{subject.x} #{subject.y}"
    end
  end

  context "when the template calls instance methods" do
    it "should render ERB templates using the instance method" do
      subject.erb(%{<%= template_method %>}).should == subject.template_method
    end
>>>>>>> d97f93a0
  end
end<|MERGE_RESOLUTION|>--- conflicted
+++ resolved
@@ -17,34 +17,28 @@
       "foo"
     end
 
-<<<<<<< HEAD
+  end
+
+  subject { ErbTemplate.new }
+
   before do
     subject.x = 2
     subject.y = 3
-=======
->>>>>>> d97f93a0
   end
-
-  subject { ErbTemplate.new }
 
   it "should render inline ERB templates" do
     expect(subject.erb(%{<%= 'hello' %>})).to eq('hello')
   end
 
-<<<<<<< HEAD
-  it "should render ERB templates using the binding of the object" do
-    expect(subject.erb(%{<%= @x %> <%= @y %>})).to eq('2 3')
-=======
   context "when the template uses instance variables" do
     it "should render ERB templates using the binding of the object" do
-      subject.erb(%{<%= @x %> <%= @y %>}).should == "#{subject.x} #{subject.y}"
+      expect(subject.erb(%{<%= @x %> <%= @y %>})).to eq("#{subject.x} #{subject.y}")
     end
   end
 
   context "when the template calls instance methods" do
     it "should render ERB templates using the instance method" do
-      subject.erb(%{<%= template_method %>}).should == subject.template_method
+      expect(subject.erb(%{<%= template_method %>})).to eq(subject.template_method)
     end
->>>>>>> d97f93a0
   end
 end