#
# Copyright (c) 2006-2012 Hal Brodigan (postmodern.mod3 at gmail.com)
#
# This file is part of Ronin Support.
#
# Ronin Support is free software: you can redistribute it and/or modify
# it under the terms of the GNU Lesser General Public License as published
# by the Free Software Foundation, either version 3 of the License, or
# (at your option) any later version.
#
# Ronin Support is distributed in the hope that it will be useful,
# but WITHOUT ANY WARRANTY; without even the implied warranty of
# MERCHANTABILITY or FITNESS FOR A PARTICULAR PURPOSE.  See the
# GNU Lesser General Public License for more details.
#
# You should have received a copy of the GNU Lesser General Public License
# along with Ronin Support.  If not, see <http://www.gnu.org/licenses/>.
#

<<<<<<< HEAD
require 'socket'

module Ronin
  module Network
    #
    # Provides helper methods for using the TCP protocol.
    #
    module TCP
      #
      # Tests whether a remote TCP port is open.
      #
      # @param [String] host
      #   The host to connect to.
      #
      # @param [Integer] port
      #   The port to connect to.
      #
      # @param [String] local_host (nil)
      #   The local host to bind to.
      #
      # @param [Integer] local_port (nil)
      #   The local port to bind to.
      #
      # @param [Integer] timeout (5)
      #   The maximum time to attempt connecting.
      #
      # @return [Boolean, nil]
      #   Specifies whether the remote TCP port is open.
      #   If the connection was not accepted, `nil` will be returned.
      #
      # @since 0.5.0
      #
      def tcp_open?(host,port,local_host=nil,local_port=nil,timeout=nil)
        timeout ||= 5

        begin
          Timeout.timeout(timeout) do
            tcp_session(host,port,local_host,local_port)
          end

          return true
        rescue Timeout::Error
          return nil
        rescue SocketError, SystemCallError
          return false
        end
      end

      #
      # Creates a new TCPSocket object connected to a given host and port.
      #
      # @param [String] host
      #   The host to connect to.
      #
      # @param [Integer] port
      #   The port to connect to.
      #
      # @param [String] local_host ('0.0.0.0')
      #   The local host to bind to.
      #
      # @param [Integer] local_port (nil)
      #   The local port to bind to.
      #
      # @yield [socket]
      #   If a block is given, it will be passed the newly created socket.
      #
      # @yieldparam [TCPsocket] socket
      #   The newly created TCPSocket object.
      #
      # @return [TCPSocket]
      #   The newly created TCPSocket object.
      #
      # @example
      #   tcp_connect('www.hackety.org',80) # => TCPSocket
      #
      # @example
      #   tcp_connect('www.wired.com',80) do |socket|
      #     socket.write("GET /\n\n")
      #
      #     puts socket.readlines
      #     socket.close
      #   end
      #
      # @api public
      #
      def tcp_connect(host,port,local_host=nil,local_port=nil)
        host       = host.to_s
        local_host = (local_host || '0.0.0.0').to_s

        socket = TCPSocket.new(host,port,local_host,local_port)

        yield socket if block_given?
        return socket
      end

      #
      # Creates a new TCPSocket object, connected to a given host and port.
      # The given data will then be written to the newly created TCPSocket.
      #
      # @param [String] data
      #   The data to send through the connection.
      #
      # @param [String] host
      #   The host to connect to.
      #
      # @param [Integer] port
      #   The port to connect to.
      #
      # @param [String] local_host (nil)
      #   The local host to bind to.
      #
      # @param [Integer] local_port (nil)
      #   The local port to bind to.
      #
      # @yield [socket]
      #   If a block is given, it will be passed the newly created socket.
      #
      # @yieldparam [TCPsocket] socket
      #   The newly created TCPSocket object.
      #
      # @api public
      #
      def tcp_connect_and_send(data,host,port,local_host=nil,local_port=nil)
        socket = tcp_connect(host,port,local_host,local_port)
        socket.write(data)

        yield socket if block_given?
        return socket
      end

      #
      # Creates a new temporary TCPSocket object, connected to the given host
      # and port.
      #
      # @param [String] host
      #   The host to connect to.
      #
      # @param [Integer] port
      #   The port to connect to.
      #
      # @param [String] local_host (nil)
      #   The local host to bind to.
      #
      # @param [Integer] local_port (nil)
      #   The local port to bind to.
      #
      # @yield [socket]
      #   If a block is given, it will be passed the newly created socket.
      #   After the block has returned, the socket will then be closed.
      #
      # @yieldparam [TCPsocket] socket
      #   The newly created TCPSocket object.
      #
      # @return [nil]
      #
      # @api public
      #
      def tcp_session(host,port,local_host=nil,local_port=nil)
        socket = tcp_connect(host,port,local_host,local_port)

        yield socket if block_given?

        socket.close
        return nil
      end

      #
      # Reads the banner from the service running on the given host and port.
      #
      # @param [String] host
      #   The host to connect to.
      #
      # @param [Integer] port
      #   The port to connect to.
      #
      # @param [String] local_host (nil)
      #   The local host to bind to.
      #
      # @param [Integer] local_port (nil)
      #   The local port to bind to.
      #
      # @yield [banner]
      #   If a block is given, it will be passed the grabbed banner.
      #
      # @yieldparam [String] banner
      #   The grabbed banner.
      #
      # @return [String]
      #   The grabbed banner.
      #
      # @example
      #   tcp_banner('pop.gmail.com',25)
      #   # => "220 mx.google.com ESMTP c20sm3096959rvf.1"
      #
      # @api public
      #
      def tcp_banner(host,port,local_host=nil,local_port=nil)
        banner = nil

        tcp_session(host,port,local_host,local_port) do |socket|
          banner = socket.readline.strip
        end

        yield banner if block_given?
        return banner
      end

      #
      # Connects to a specified host and port, sends the given data and then
      # closes the connection.
      #
      # @param [String] data
      #   The data to send through the connection.
      #
      # @param [String] host
      #   The host to connect to.
      #
      # @param [Integer] port
      #   The port to connect to.
      #
      # @param [String] local_host (nil)
      #   The local host to bind to.
      #
      # @param [Integer] local_port (nil)
      #   The local port to bind to.
      #
      # @return [true]
      #   The data was successfully sent.
      #
      # @example
      #   buffer = "GET /" + ('A' * 4096) + "\n\r"
      #   tcp_send(buffer,'victim.com',80)
      #   # => true
      #
      # @api public
      #
      def tcp_send(data,host,port,local_host=nil,local_port=nil)
        tcp_session(host,port,local_host,local_port) do |socket|
          socket.write(data)
        end

        return true
      end

      #
      # Creates a new TCPServer listening on a given host and port.
      #
      # @param [Integer] port
      #   The local port to listen on.
      #
      # @param [String] host ('0.0.0.0')
      #   The host to bind to.
      #
      # @return [TCPServer]
      #   The new TCP server.
      #
      # @example
      #   tcp_server(1337)
      #
      # @api public
      #
      def tcp_server(port=nil,host=nil)
        host = (host || '0.0.0.0').to_s

        server = TCPServer.new(host,port)
        server.listen(3)

        yield server if block_given?
        return server
      end

      #
      # Creates a new temporary TCPServer listening on a host and port.
      #
      # @param [Integer] port
      #   The local port to bind to.
      #
      # @param [String] host ('0.0.0.0')
      #   The host to bind to.
      #
      # @yield [server]
      #   The block which will be called after the server has been created.
      #   After the block has finished, the server will be closed.
      #
      # @yieldparam [TCPServer] server
      #   The newly created TCP server.
      #
      # @return [nil]
      #
      # @example
      #   tcp_server_session(1337) do |server|
      #     client1 = server.accept
      #     client2 = server.accept
      #
      #     client2.write(server.read_line)
      #
      #     client1.close
      #     client2.close
      #   end
      #
      # @api public
      #
      def tcp_server_session(port=nil,host=nil,&block)
        server = tcp_server(port,host,&block)
        server.close()
        return nil
      end

      #
      # Creates a new TCPServer listening on a given host and port,
      # accepts only one client and then stops listening.
      #
      # @param [Integer] port
      #   After the block has finished, the client and the server will be
      #   closed.
      #
      # @yieldparam [TCPSocket] client
      #   The newly connected client.
      #
      # @return [nil]
      #
      # @example
      #   tcp_single_server(1337) do |client|
      #     client.puts 'lol'
      #   end
      #
      # @api public
      #
      def tcp_single_server(port=nil,host=nil)
        host = host.to_s

        server = TCPServer.new(host,port)
        server.listen(1)

        client = server.accept

        yield client if block_given?

        client.close
        server.close
        return nil
      end
    end
  end
end
=======
require 'ronin/network/tcp/tcp'
require 'ronin/network/tcp/proxy'
>>>>>>> f1848949
<|MERGE_RESOLUTION|>--- conflicted
+++ resolved
@@ -17,353 +17,5 @@
 # along with Ronin Support.  If not, see <http://www.gnu.org/licenses/>.
 #
 
-<<<<<<< HEAD
-require 'socket'
-
-module Ronin
-  module Network
-    #
-    # Provides helper methods for using the TCP protocol.
-    #
-    module TCP
-      #
-      # Tests whether a remote TCP port is open.
-      #
-      # @param [String] host
-      #   The host to connect to.
-      #
-      # @param [Integer] port
-      #   The port to connect to.
-      #
-      # @param [String] local_host (nil)
-      #   The local host to bind to.
-      #
-      # @param [Integer] local_port (nil)
-      #   The local port to bind to.
-      #
-      # @param [Integer] timeout (5)
-      #   The maximum time to attempt connecting.
-      #
-      # @return [Boolean, nil]
-      #   Specifies whether the remote TCP port is open.
-      #   If the connection was not accepted, `nil` will be returned.
-      #
-      # @since 0.5.0
-      #
-      def tcp_open?(host,port,local_host=nil,local_port=nil,timeout=nil)
-        timeout ||= 5
-
-        begin
-          Timeout.timeout(timeout) do
-            tcp_session(host,port,local_host,local_port)
-          end
-
-          return true
-        rescue Timeout::Error
-          return nil
-        rescue SocketError, SystemCallError
-          return false
-        end
-      end
-
-      #
-      # Creates a new TCPSocket object connected to a given host and port.
-      #
-      # @param [String] host
-      #   The host to connect to.
-      #
-      # @param [Integer] port
-      #   The port to connect to.
-      #
-      # @param [String] local_host ('0.0.0.0')
-      #   The local host to bind to.
-      #
-      # @param [Integer] local_port (nil)
-      #   The local port to bind to.
-      #
-      # @yield [socket]
-      #   If a block is given, it will be passed the newly created socket.
-      #
-      # @yieldparam [TCPsocket] socket
-      #   The newly created TCPSocket object.
-      #
-      # @return [TCPSocket]
-      #   The newly created TCPSocket object.
-      #
-      # @example
-      #   tcp_connect('www.hackety.org',80) # => TCPSocket
-      #
-      # @example
-      #   tcp_connect('www.wired.com',80) do |socket|
-      #     socket.write("GET /\n\n")
-      #
-      #     puts socket.readlines
-      #     socket.close
-      #   end
-      #
-      # @api public
-      #
-      def tcp_connect(host,port,local_host=nil,local_port=nil)
-        host       = host.to_s
-        local_host = (local_host || '0.0.0.0').to_s
-
-        socket = TCPSocket.new(host,port,local_host,local_port)
-
-        yield socket if block_given?
-        return socket
-      end
-
-      #
-      # Creates a new TCPSocket object, connected to a given host and port.
-      # The given data will then be written to the newly created TCPSocket.
-      #
-      # @param [String] data
-      #   The data to send through the connection.
-      #
-      # @param [String] host
-      #   The host to connect to.
-      #
-      # @param [Integer] port
-      #   The port to connect to.
-      #
-      # @param [String] local_host (nil)
-      #   The local host to bind to.
-      #
-      # @param [Integer] local_port (nil)
-      #   The local port to bind to.
-      #
-      # @yield [socket]
-      #   If a block is given, it will be passed the newly created socket.
-      #
-      # @yieldparam [TCPsocket] socket
-      #   The newly created TCPSocket object.
-      #
-      # @api public
-      #
-      def tcp_connect_and_send(data,host,port,local_host=nil,local_port=nil)
-        socket = tcp_connect(host,port,local_host,local_port)
-        socket.write(data)
-
-        yield socket if block_given?
-        return socket
-      end
-
-      #
-      # Creates a new temporary TCPSocket object, connected to the given host
-      # and port.
-      #
-      # @param [String] host
-      #   The host to connect to.
-      #
-      # @param [Integer] port
-      #   The port to connect to.
-      #
-      # @param [String] local_host (nil)
-      #   The local host to bind to.
-      #
-      # @param [Integer] local_port (nil)
-      #   The local port to bind to.
-      #
-      # @yield [socket]
-      #   If a block is given, it will be passed the newly created socket.
-      #   After the block has returned, the socket will then be closed.
-      #
-      # @yieldparam [TCPsocket] socket
-      #   The newly created TCPSocket object.
-      #
-      # @return [nil]
-      #
-      # @api public
-      #
-      def tcp_session(host,port,local_host=nil,local_port=nil)
-        socket = tcp_connect(host,port,local_host,local_port)
-
-        yield socket if block_given?
-
-        socket.close
-        return nil
-      end
-
-      #
-      # Reads the banner from the service running on the given host and port.
-      #
-      # @param [String] host
-      #   The host to connect to.
-      #
-      # @param [Integer] port
-      #   The port to connect to.
-      #
-      # @param [String] local_host (nil)
-      #   The local host to bind to.
-      #
-      # @param [Integer] local_port (nil)
-      #   The local port to bind to.
-      #
-      # @yield [banner]
-      #   If a block is given, it will be passed the grabbed banner.
-      #
-      # @yieldparam [String] banner
-      #   The grabbed banner.
-      #
-      # @return [String]
-      #   The grabbed banner.
-      #
-      # @example
-      #   tcp_banner('pop.gmail.com',25)
-      #   # => "220 mx.google.com ESMTP c20sm3096959rvf.1"
-      #
-      # @api public
-      #
-      def tcp_banner(host,port,local_host=nil,local_port=nil)
-        banner = nil
-
-        tcp_session(host,port,local_host,local_port) do |socket|
-          banner = socket.readline.strip
-        end
-
-        yield banner if block_given?
-        return banner
-      end
-
-      #
-      # Connects to a specified host and port, sends the given data and then
-      # closes the connection.
-      #
-      # @param [String] data
-      #   The data to send through the connection.
-      #
-      # @param [String] host
-      #   The host to connect to.
-      #
-      # @param [Integer] port
-      #   The port to connect to.
-      #
-      # @param [String] local_host (nil)
-      #   The local host to bind to.
-      #
-      # @param [Integer] local_port (nil)
-      #   The local port to bind to.
-      #
-      # @return [true]
-      #   The data was successfully sent.
-      #
-      # @example
-      #   buffer = "GET /" + ('A' * 4096) + "\n\r"
-      #   tcp_send(buffer,'victim.com',80)
-      #   # => true
-      #
-      # @api public
-      #
-      def tcp_send(data,host,port,local_host=nil,local_port=nil)
-        tcp_session(host,port,local_host,local_port) do |socket|
-          socket.write(data)
-        end
-
-        return true
-      end
-
-      #
-      # Creates a new TCPServer listening on a given host and port.
-      #
-      # @param [Integer] port
-      #   The local port to listen on.
-      #
-      # @param [String] host ('0.0.0.0')
-      #   The host to bind to.
-      #
-      # @return [TCPServer]
-      #   The new TCP server.
-      #
-      # @example
-      #   tcp_server(1337)
-      #
-      # @api public
-      #
-      def tcp_server(port=nil,host=nil)
-        host = (host || '0.0.0.0').to_s
-
-        server = TCPServer.new(host,port)
-        server.listen(3)
-
-        yield server if block_given?
-        return server
-      end
-
-      #
-      # Creates a new temporary TCPServer listening on a host and port.
-      #
-      # @param [Integer] port
-      #   The local port to bind to.
-      #
-      # @param [String] host ('0.0.0.0')
-      #   The host to bind to.
-      #
-      # @yield [server]
-      #   The block which will be called after the server has been created.
-      #   After the block has finished, the server will be closed.
-      #
-      # @yieldparam [TCPServer] server
-      #   The newly created TCP server.
-      #
-      # @return [nil]
-      #
-      # @example
-      #   tcp_server_session(1337) do |server|
-      #     client1 = server.accept
-      #     client2 = server.accept
-      #
-      #     client2.write(server.read_line)
-      #
-      #     client1.close
-      #     client2.close
-      #   end
-      #
-      # @api public
-      #
-      def tcp_server_session(port=nil,host=nil,&block)
-        server = tcp_server(port,host,&block)
-        server.close()
-        return nil
-      end
-
-      #
-      # Creates a new TCPServer listening on a given host and port,
-      # accepts only one client and then stops listening.
-      #
-      # @param [Integer] port
-      #   After the block has finished, the client and the server will be
-      #   closed.
-      #
-      # @yieldparam [TCPSocket] client
-      #   The newly connected client.
-      #
-      # @return [nil]
-      #
-      # @example
-      #   tcp_single_server(1337) do |client|
-      #     client.puts 'lol'
-      #   end
-      #
-      # @api public
-      #
-      def tcp_single_server(port=nil,host=nil)
-        host = host.to_s
-
-        server = TCPServer.new(host,port)
-        server.listen(1)
-
-        client = server.accept
-
-        yield client if block_given?
-
-        client.close
-        server.close
-        return nil
-      end
-    end
-  end
-end
-=======
 require 'ronin/network/tcp/tcp'
-require 'ronin/network/tcp/proxy'
->>>>>>> f1848949
+require 'ronin/network/tcp/proxy'