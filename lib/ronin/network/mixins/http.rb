#
# Copyright (c) 2006-2011 Hal Brodigan (postmodern.mod3 at gmail.com)
#
# This file is part of Ronin Support.
#
# Ronin Support is free software: you can redistribute it and/or modify
# it under the terms of the GNU Lesser General Public License as published
# by the Free Software Foundation, either version 3 of the License, or
# (at your option) any later version.
#
# Ronin Support is distributed in the hope that it will be useful,
# but WITHOUT ANY WARRANTY; without even the implied warranty of
# MERCHANTABILITY or FITNESS FOR A PARTICULAR PURPOSE.  See the
# GNU Lesser General Public License for more details.
#
# You should have received a copy of the GNU Lesser General Public License
# along with Ronin Support.  If not, see <http://www.gnu.org/licenses/>.
#

require 'ronin/network/mixins/mixin'
require 'ronin/network/http'

module Ronin
  module Network
    module Mixins
      #
      # Adds HTTP convenience methods and connection parameters to a class.
      #
      # Defines the following parameters:
      #
      # * `host` (`String`) - HTTP host.
      # * `port` (`Integer`) - HTTP port. Defaults to `Net::HTTP.default_port`.
      # * `http_vhost` (`String`) - HTTP Host header to send.
      # * `http_user` (`String`) - HTTP user to authenticate as.
      # * `http_password` (`String`) - HTTP password to authenticate with.
      # * `http_proxy` - HTTP proxy information.
      # * `http_user_agent` (`String`) - HTTP User-Agent header to send.
      #
      module HTTP
        include Mixin, Network::HTTP

        # HTTP host
        parameter :host, :type => String,
                         :description => 'HTTP host'

        # HTTP port
        parameter :port, :default => Net::HTTP.default_port,
                         :description => 'HTTP port'

        # HTTP `Host` header to send
        parameter :http_vhost, :type => String,
                               :description => 'HTTP Host header to send'

        # HTTP user to authenticate as
        parameter :http_user, :type => String,
                              :description => 'HTTP user to authenticate as'

        # HTTP password to authenticate with
        parameter :http_password, :type => String,
                                  :description => 'HTTP password to authenticate with'

        # HTTP proxy information
        parameter :http_proxy, :description => 'HTTP proxy information'

        # HTTP `User-Agent` header to send
        parameter :http_user_agent, :type => String,
                                    :description => 'HTTP User-Agent header to send'

        protected

        #
        # Resets the HTTP proxy settings.
        #
        # @api public
        #
        def disable_http_proxy
          @http_proxy = nil
        end

        #
        # Connects to the HTTP server.
        #
        # @param [Hash] options
        #   Additional options
        #
        # @option options [String, URI::HTTP] :url
        #   The full URL to request.
        #
        # @option options [String] :user
        #   The user to authenticate with when connecting to the HTTP
        #   server.
        #
        # @option options [String] :password
        #   The password to authenticate with when connecting to the HTTP
        #   server.
        #
        # @option options [String] :host
        #   The host the HTTP server is running on.
        #
        # @option options [Integer] :port (Net::HTTP.default_port)
        #   The port the HTTP server is listening on.
        #
        # @option options [String] :path
        #   The path to request from the HTTP server.
        #
        # @yield [session]
        #   If a block is given, it will be passes the new HTTP session
        #   object.
        #
        # @yieldparam [Net::HTTP] session
        #   The newly created HTTP session.
        #
        # @return [Net::HTTP]
        #   The HTTP session object.
        #
        # @api public
        #
        def http_session(options={},&block)
          options = http_merge_options(options)

<<<<<<< HEAD
          Net.http_session(options) do |http,expanded_options|
=======
          super(options) do |http,expanded_options|
>>>>>>> f3cb5966
            print_info "Starting HTTP Session with #{host_port}"

            if block.arity == 2
              block.call(sess,expanded_options)
            else
              block.call(sess)
            end

            print_info "Closing HTTP Session with #{host_port}"
          end
        end

        #
        # Connects to the HTTP server and sends an HTTP Request.
        #
        # @param [Hash] options
        #   Additional options.
        #
        # @option options [Hash{String,Symbol => Object}] :headers
        #   The Hash of the HTTP headers to send with the request.
        #   May contain either Strings or Symbols, lower-case or
        #   camel-case keys.
        #
        # @yield [request, (options)]
        #   If a block is given, it will be passed the HTTP request object.
        #   If the block has an arity of 2, it will also be passed the
        #   expanded version of the given options.
        #
        # @yieldparam [Net::HTTP::Request] request
        #   The HTTP request object to use in the request.
        #
        # @yieldparam [Hash] options
        #   The expanded version of the given options.
        #
        # @return [Net::HTTP::Response]
        #   The response of the HTTP request.
        #
        # @see #http_session
        #
        # @api public
        #
        def http_request(options={},&block)
          options = http_merge_options(options)
          print_info "HTTP #{options[:method]} #{http_options_to_s(options)}"

          return super(options,&block)
        end

        #
        # Returns the Status Code of the Response.
        #
        # @param [Hash] options
        #   Additional options.
        #
        # @option options [Symbol, String] :method (:head)
        #   The method to use for the request.
        #
        # @return [Integer]
        #   The HTTP Response Status.
        #
        # @see #http_request
        #
        # @since 1.1.0
        #
        # @api public
        #
        def http_status(options={})
          options = http_merge_options(options)

          if (result = super(options))
            print_debug "HTTP #{result} #{http_options_to_s(options)}"
          end

          return result
        end

        #
        # Checks if the response has an HTTP OK status code.
        #
        # @param [Hash] options
        #   Additional options.
        #
        # @option options [Symbol, String] :method (:head)
        #   The method to use for the request.
        #
        # @return [Boolean]
        #   Specifies whether the response had an HTTP OK status code or not.
        #
        # @see #http_status
        #
        # @since 1.1.0
        #
        # @api public
        #
        def http_ok?(options={})
          options = http_merge_options(options)

          if (result = super(options))
            print_debug "HTTP 200 OK #{http_options_to_s(options)}"
          end

          return result
        end

        #
        # Sends a HTTP Head request and returns the HTTP Server header.
        #
        # @param [Hash] options
        #   Additional options.
        #
        # @option options [Symbol, String] :method (:head)
        #   The method to use for the request.
        #
        # @return [String]
        #   The HTTP `Server` header.
        #
        # @see #http_request
        #
        # @since 1.1.0
        #
        # @api public
        #
        def http_server(options={})
          options = http_merge_options(options)

          if (result = super(options))
            print_debug "HTTP Server: #{result}"
          end

          return result
        end

        #
        # Sends an HTTP Head request and returns the HTTP X-Powered-By header.
        #
        # @param [Hash] options
        #   Additional options.
        #
        # @option options [Symbol, String] :method (:get)
        #   The method to use for the request.
        #
        # @return [String]
        #   The HTTP `X-Powered-By` header.
        #
        # @see #http_request
        #
        # @since 1.1.0
        #
        # @api public
        #
        def http_powered_by(options={})
          options = http_merge_options(options)

          if (result = super(options))
            print_debug "HTTP X-Powered-By: #{result}"
          end

          return result
        end

        #
        # Performs an HTTP Copy request.
        #
        # @yield [response]
        #   If a block is given, it will be passed the response received
        #   from the request.
        #
        # @yieldparam [Net::HTTP::Response] response
        #   The HTTP response object.
        #
        # @return [Net::HTTP::Response]
        #   The response of the HTTP request.
        #
        # @see #http_request
        #
        # @api public
        #
        def http_copy(options={},&block)
          options = http_merge_options(options)
          print_info "HTTP COPY #{http_options_to_s(options)}"

          return super(options,&block)
        end

        #
        # Performs an HTTP Delete request.
        #
        # @yield [response]
        #   If a block is given, it will be passed the response received
        #   from the request.
        #
        # @yieldparam [Net::HTTP::Response] response
        #   The HTTP response object.
        #
        # @return [Net::HTTP::Response]
        #   The response of the HTTP request.
        #
        # @see #http_request
        #
        # @api public
        #
        def http_delete(options={},&block)
          options = http_merge_options(options)
          print_info "HTTP DELETE #{http_options_to_s(options)}"

          return super(options,&block)
        end

        #
        # Performs an HTTP Get request.
        #
        # @yield [response]
        #   If a block is given, it will be passed the response received
        #   from the request.
        #
        # @yieldparam [Net::HTTP::Response] response
        #   The HTTP response object.
        #
        # @return [Net::HTTP::Response]
        #   The response of the HTTP request.
        #
        # @see #http_request
        #
        # @api public
        #
        def http_get(options={},&block)
          options = http_merge_options(options)
          print_info "HTTP GET #{http_options_to_s(options)}"

          return super(options,&block)
        end

        #
        # Performs an HTTP Get request.
        #
        # @yield [response]
        #   If a block is given, it will be passed the response received
        #   from the request.
        #
        # @yieldparam [Net::HTTP::Response] response
        #   The HTTP response object.
        #
        # @return [String]
        #   The body of the HTTP Get request.
        #
        # @see #http_get
        #
        # @api public
        #
        def http_get_body(options={},&block)
          options = http_merge_options(options)
          print_info "HTTP GET #{http_options_to_s(options)}"

          return super(options,&block)
        end

        #
        # Performs an HTTP Head request.
        #
        # @yield [response]
        #   If a block is given, it will be passed the response received
        #   from the request.
        #
        # @yieldparam [Net::HTTP::Response] response
        #   The HTTP response object.
        #
        # @return [Net::HTTP::Response]
        #   The response of the HTTP request.
        #
        # @see #http_request
        #
        # @api public
        #
        def http_head(options={},&block)
          options = http_merge_options(options)
          print_info "HTTP HEAD #{http_options_to_s(options)}"

          return super(options,&block)
        end

        #
        # Performs an HTTP Lock request.
        #
        # @yield [response]
        #   If a block is given, it will be passed the response received
        #   from the request.
        #
        # @yieldparam [Net::HTTP::Response] response
        #   The HTTP response object.
        #
        # @return [Net::HTTP::Response]
        #   The response of the HTTP request.
        #
        # @see #http_request
        #
        # @api public
        #
        def http_lock(options={},&block)
          options = http_merge_options(options)
          print_info "HTTP LOCK #{http_options_to_s(options)}"

          return super(options,&block)
        end

        #
        # Performs an HTTP Mkcol request.
        #
        # @yield [response]
        #   If a block is given, it will be passed the response received
        #   from the request.
        #
        # @yieldparam [Net::HTTP::Response] response
        #   The HTTP response object.
        #
        # @return [Net::HTTP::Response]
        #   The response of the HTTP request.
        #
        # @see #http_request
        #
        # @api public
        #
        def http_mkcol(options={},&block)
          options = http_merge_options(options)
          print_info "HTTP MKCOL #{http_options_to_s(options)}"

          return super(options,&block)
        end

        #
        # Performs an HTTP Move request.
        #
        # @yield [response]
        #   If a block is given, it will be passed the response received
        #   from the request.
        #
        # @yieldparam [Net::HTTP::Response] response
        #   The HTTP response object.
        #
        # @return [Net::HTTP::Response]
        #   The response of the HTTP request.
        #
        # @see #http_request
        #
        # @api public
        #
        def http_move(options={},&block)
          options = http_merge_options(options)
          print_info "HTTP MOVE #{http_options_to_s(options)}"

          return super(options,&block)
        end

        #
        # Performs an HTTP Options request.
        #
        # @yield [response]
        #   If a block is given, it will be passed the response received
        #   from the request.
        #
        # @yieldparam [Net::HTTP::Response] response
        #   The HTTP response object.
        #
        # @return [Net::HTTP::Response]
        #   The response of the HTTP request.
        #
        # @see #http_request
        #
        # @api public
        #
        def http_options(options={},&block)
          options = http_merge_options(options)
          print_info "HTTP OPTIONS #{http_options_to_s(options)}"

          return super(options,&block)
        end

        #
        # Performs an HTTP Post request.
        #
        # @param [Hash] options
        #   Additional options.
        #
        # @option options [String] :post_data
        #   The `POSTDATA` to send with the HTTP Post request.
        #
        # @yield [response]
        #   If a block is given, it will be passed the response received
        #   from the request.
        #
        # @yieldparam [Net::HTTP::Response] response
        #   The HTTP response object.
        #
        # @return [Net::HTTP::Response]
        #   The response of the HTTP request.
        #
        # @see #http_request
        #
        # @api public
        #
        def http_post(options={},&block)
          options = http_merge_options(options)
          print_info "HTTP POST #{http_options_to_s(options)}"

          return super(options,&block)
        end

        #
        # Performs an HTTP Post request.
        #
        # @yield [response]
        #   If a block is given, it will be passed the response received
        #   from the request.
        #
        # @yieldparam [Net::HTTP::Response] response
        #   The HTTP response object.
        #
        # @return [String]
        #   The body of the Post request.
        #
        # @see #http_post
        #
        # @api public
        #
        def http_post_body(options={},&block)
          options = http_merge_options(options)
          print_info "HTTP POST #{http_options_to_s(options)}"

          return super(options,&block)
        end

        #
        # Performs an HTTP Propfind request.
        #
        # @yield [response]
        #   If a block is given, it will be passed the response received
        #   from the request.
        #
        # @yieldparam [Net::HTTP::Response] response
        #   The HTTP response object.
        #
        # @return [Net::HTTP::Response]
        #   The response of the HTTP request.
        #
        # @see #http_request
        #
        # @api public
        #
        def http_prop_find(options={},&block)
          options = http_merge_options(options)
          print_info "HTTP PROPFIND #{http_options_to_s(options)}"

          return super(options,&block)
        end

        #
        # Performs an HTTP Proppatch request.
        #
        # @yield [response]
        #   If a block is given, it will be passed the response received
        #   from the request.
        #
        # @yieldparam [Net::HTTP::Response] response
        #   The HTTP response object.
        #
        # @return [Net::HTTP::Response]
        #   The response of the HTTP request.
        #
        # @see #http_request
        #
        # @api public
        #
        def http_prop_patch(options={},&block)
          options = http_merge_options(options)
          print_info "HTTP PROPPATCH #{http_options_to_s(options)}"

          return super(options,&block)
        end

        #
        # Performs an HTTP Trace request.
        #
        # @yield [response]
        #   If a block is given, it will be passed the response received
        #   from the request.
        #
        # @yieldparam [Net::HTTP::Response] response
        #   The HTTP response object.
        #
        # @return [Net::HTTP::Response]
        #   The response of the HTTP request.
        #
        # @see #http_request
        #
        # @api public
        #
        def http_trace(options={},&block)
          options = http_merge_options(options)
          print_info "HTTP TRACE #{http_options_to_s(options)}"

          return super(options,&block)
        end

        #
        # Performs an HTTP Unlock request.
        #
        # @yield [response]
        #   If a block is given, it will be passed the response received
        #   from the request.
        #
        # @yieldparam [Net::HTTP::Response] response
        #   The HTTP response object.
        #
        # @return [Net::HTTP::Response]
        #   The response of the HTTP request.
        #
        # @see #http_request
        #
        # @api public
        #
        def http_unlock(options={},&block)
          options = http_merge_options(options)
          print_info "HTTP UNLOCK #{http_options_to_s(options)}"

          return super(options,&block)
        end

        private

        #
        # Merges the HTTP parameters into the HTTP options.
        #
        # @param [Hash] options
        #   The HTTP options to merge into.
        #
        # @return [Hash]
        #   The merged HTTP options.
        #
        # @since 1.0.0
        #
        # @api private
        #
        def http_merge_options(options={})
          options[:host] ||= self.host if self.host
          options[:port] ||= self.port if self.port

          if (self.http_vhost || self.http_user_agent)
            headers = options.fetch(:headers,{})

            headers[:host] ||= self.http_vhost if self.http_vhost
            headers[:user_agent] ||= self.http_user_agent if self.http_user_agent

            options[:headers] = headers
          end

          options[:user] ||= self.http_user if self.http_user
          options[:password] ||= self.http_password if self.http_password

          options[:proxy] ||= self.http_proxy if self.http_proxy

          return options
        end

        #
        # Converts the HTTP options to a printable String.
        #
        # @param [Hash] options
        #   HTTP options.
        #
        # @return [String]
        #   The printable String.
        #
        # @since 1.1.0
        #
        # @api private
        #
        def http_options_to_s(options)
          fields = ["#{options[:host]}:#{options[:port]}"]

          if (options[:user] || options[:password])
            fields << "#{options[:user]}:#{options[:password]}"
          end

          path = options[:path]
          path += "?#{options[:query]}" if options[:query]

          fields << path

          if options[:headers]
            fields << ("%p" % options[:headers])
          end

          return fields.join(' ')
        end

      end
    end
  end
end<|MERGE_RESOLUTION|>--- conflicted
+++ resolved
@@ -118,11 +118,7 @@
         def http_session(options={},&block)
           options = http_merge_options(options)
 
-<<<<<<< HEAD
-          Net.http_session(options) do |http,expanded_options|
-=======
           super(options) do |http,expanded_options|
->>>>>>> f3cb5966
             print_info "Starting HTTP Session with #{host_port}"
 
             if block.arity == 2
