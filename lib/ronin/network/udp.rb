--- conflicted
+++ resolved
@@ -17,324 +17,5 @@
 # along with Ronin Support.  If not, see <http://www.gnu.org/licenses/>.
 #
 
-<<<<<<< HEAD
-require 'socket'
-require 'timeout'
-
-module Ronin
-  module Network
-    #
-    # Provides helper methods for using the UDP protocol.
-    #
-    module UDP
-      #
-      # Tests whether a remote UDP port is open.
-      #
-      # @param [String] host
-      #   The host to connect to.
-      #
-      # @param [Integer] port
-      #   The port to connect to.
-      #
-      # @param [String] local_host (nil)
-      #   The local host to bind to.
-      #
-      # @param [Integer] local_port (nil)
-      #   The local port to bind to.
-      #
-      # @param [Integer] timeout (5)
-      #   The maximum time to attempt connecting.
-      #
-      # @return [Boolean, nil]
-      #   Specifies whether the remote UDP port is open.
-      #   If no data or ICMP error were received, `nil` will be returned.
-      #
-      # @since 0.5.0
-      #
-      def udp_open?(host,port,local_host=nil,local_port=nil,timeout=nil)
-        timeout ||= 5
-
-        begin
-          Timeout.timeout(timeout) do
-            udp_session(host,port,local_host,local_port) do |socket|
-              # send an empty UDP packet, just like nmap
-              socket.syswrite('')
-
-              # send junk data, to elicit an error message
-              socket.syswrite("\0" * 64)
-
-              # test if we've received any data
-              socket.sysread(1)
-            end
-          end
-
-          return true
-        rescue Timeout::Error
-          return nil
-        rescue SocketError, SystemCallError
-          return false
-        end
-      end
-
-      #
-      # Creates a new UDPSocket object connected to a given host and port.
-      #
-      # @param [String] host
-      #   The host to connect to.
-      #
-      # @param [Integer] port
-      #   The port to connect to.
-      #
-      # @param [String] local_host (nil)
-      #   The local host to bind to.
-      #
-      # @param [Integer] local_port (nil)
-      #   The local port to bind to.
-      #
-      # @yield [socket]
-      #   If a block is given, it will be passed the newly created socket.
-      #
-      # @yieldparam [UDPsocket] socket
-      #   The newly created UDPSocket object.
-      #
-      # @return [UDPSocket]
-      #   The newly created UDPSocket object.
-      #
-      # @example
-      #   udp_connect('www.hackety.org',80)
-      #   # => UDPSocket
-      #
-      # @example
-      #   udp_connect('www.wired.com',80) do |socket|
-      #     puts socket.readlines
-      #   end
-      #
-      # @api public
-      #
-      def udp_connect(host,port,local_host=nil,local_port=nil)
-        host       = host.to_s
-        local_host = (local_host || '0.0.0.0').to_s
-
-        socket = UDPSocket.new
-        socket.bind(local_host,local_port) if (local_host && local_port)
-        socket.connect(host,port)
-
-        yield socket if block_given?
-        return socket
-      end
-
-      #
-      # Creates a new UDPSocket object, connected to a given host and port.
-      # The given data will then be written to the newly created UDPSocket.
-      #
-      # @param [String] data
-      #   The data to send through the connection.
-      #
-      # @param [String] host
-      #   The host to connect to.
-      #
-      # @param [Integer] port
-      #   The port to connect to.
-      #
-      # @param [String] local_host (nil)
-      #   The local host to bind to.
-      #
-      # @param [Integer] local_port (nil)
-      #   The local port to bind to.
-      #
-      # @yield [socket]
-      #   If a block is given, it will be passed the newly created socket.
-      #
-      # @yieldparam [UDPsocket] socket
-      #   The newly created UDPSocket object.
-      #
-      # @return [UDPSocket]
-      #   The newly created UDPSocket object.
-      #
-      # @api public
-      #
-      def udp_connect_and_send(data,host,port,local_host=nil,local_port=nil)
-        socket = udp_connect(host,port,local_host,local_port)
-        socket.write(data)
-
-        yield socket if block_given?
-        return socket
-      end
-
-      #
-      # Creates a new temporary UDPSocket object, connected to the given host
-      # and port.
-      #
-      # @param [String] host
-      #   The host to connect to.
-      #
-      # @param [Integer] port
-      #   The port to connect to.
-      #
-      # @param [String] local_host (nil)
-      #   The local host to bind to.
-      #
-      # @param [Integer] local_port (nil)
-      #   The local port to bind to.
-      #
-      # @yield [socket]
-      #   If a block is given, it will be passed the newly created socket.
-      #   After the block has returned, the socket will then be closed.
-      #
-      # @yieldparam [UDPsocket] socket
-      #   The newly created UDPSocket object.
-      #
-      # @return [nil]
-      #
-      # @api public
-      #
-      def udp_session(host,port,local_host=nil,local_port=nil)
-        socket = udp_connect(host,port,local_host,local_port)
-
-        yield socket if block_given?
-
-        socket.close
-        return nil
-      end
-
-      #
-      # Connects to a specified host and port, sends the given data and then
-      # closes the connection.
-      #
-      # @param [String] data
-      #   The data to send through the connection.
-      #
-      # @param [String] host
-      #   The host to connect to.
-      #
-      # @param [Integer] port
-      #   The port to connect to.
-      #
-      # @param [String] local_host (nil)
-      #   The local host to bind to.
-      #
-      # @param [Integer] local_port (nil)
-      #   The local port to bind to.
-      #
-      # @return [true]
-      #   The data was successfully sent.
-      #
-      # @example
-      #   buffer = "GET /" + ('A' * 4096) + "\n\r"
-      #   udp_send(buffer,'victim.com',80)
-      #   # => true
-      #
-      # @api public
-      #
-      # @since 0.4.0
-      #
-      def udp_send(data,host,port,local_host=nil,local_port=nil)
-        udp_session(host,port,local_host,local_port) do |socket|
-          socket.write(data)
-        end
-
-        return true
-      end
-
-      #
-      # Reads the banner from the service running on the given host and port.
-      #
-      # @param [String] host
-      #   The host to connect to.
-      #
-      # @param [Integer] port
-      #   The port to connect to.
-      #
-      # @param [String] local_host (nil)
-      #   The local host to bind to.
-      #
-      # @param [Integer] local_port (nil)
-      #   The local port to bind to.
-      #
-      # @yield [banner]
-      #   If a block is given, it will be passed the grabbed banner.
-      #
-      # @yieldparam [String] banner
-      #   The grabbed banner.
-      #
-      # @return [String]
-      #   The grabbed banner.
-      #
-      # @api public
-      #
-      def udp_banner(host,port,local_host=nil,local_port=nil)
-        banner = nil
-
-        udp_session(host,port,local_host,local_port) do |socket|
-          banner = socket.readline
-        end
-
-        yield banner if block_given?
-        return banner
-      end
-
-      #
-      # Creates a new UDPServer listening on a given host and port.
-      #
-      # @param [Integer] port
-      #   The local port to listen on.
-      #
-      # @param [String] host ('0.0.0.0')
-      #   The host to bind to.
-      #
-      # @return [UDPServer]
-      #   The new UDP server.
-      #
-      # @example
-      #   udp_server(1337)
-      #
-      # @api public
-      #
-      def udp_server(port=nil,host=nil)
-        host   = (host || '0.0.0.0').to_s
-        server = UDPSocket.new
-
-        server.bind(host,port)
-
-        yield server if block_given?
-        return server
-      end
-
-      #
-      # Creates a new temporary UDPServer listening on a given host and port.
-      #
-      # @param [Integer] port
-      #   The local port to bind to.
-      #
-      # @param [String] host ('0.0.0.0')
-      #   The host to bind to.
-      #
-      # @yield [server]
-      #   The block which will be called after the server has been created.
-      #   After the block has finished, the server will be closed.
-      #
-      # @yieldparam [UDPServer] server
-      #   The newly created UDP server.
-      #
-      # @return [nil]
-      #
-      # @example
-      #   udp_server_session(1337) do |server|
-      #     data, sender = server.recvfrom(1024)
-      #   end
-      #
-      # @api public
-      #
-      def udp_server_session(port=nil,host=nil,&block)
-        server = udp_server(port,host,&block)
-
-        server.close()
-        return nil
-      end
-    end
-  end
-end
-=======
 require 'ronin/network/udp/udp'
-require 'ronin/network/udp/proxy'
->>>>>>> f1848949
+require 'ronin/network/udp/proxy'