# frozen_string_literal: true
#
# Copyright (c) 2006-2023 Hal Brodigan (postmodern.mod3 at gmail.com)
#
# Ronin Support is free software: you can redistribute it and/or modify
# it under the terms of the GNU Lesser General Public License as published
# by the Free Software Foundation, either version 3 of the License, or
# (at your option) any later version.
#
# Ronin Support is distributed in the hope that it will be useful,
# but WITHOUT ANY WARRANTY; without even the implied warranty of
# MERCHANTABILITY or FITNESS FOR A PARTICULAR PURPOSE.  See the
# GNU Lesser General Public License for more details.
#
# You should have received a copy of the GNU Lesser General Public License
# along with Ronin Support.  If not, see <http://www.gnu.org/licenses/>.
#

require 'ronin/support/crypto/openssl'
require 'ronin/support/crypto/key/rsa'
require 'ronin/support/crypto/key/ec'

module Ronin
  module Support
    module Crypto
      #
      # Represents a X509 or TLS certificate.
      #
      # @api public
      #
      # @since 1.0.0
      #
      class Cert < OpenSSL::X509::Certificate

        #
        # Represents the `Subject` and `Issuer` fields in a X509 Certificate.
        #
        # @api semipublic
        #
        class Name < OpenSSL::X509::Name

          #
          # Builds a X509 `Subject` or `Issuer` string.
          #
          # @param [String, nil] common_name
          #   The "common name" for the cert (ex: `github.com`).
          #
          # @param [String, nil] email_address
          #   The email address for the cert (ex: `admin@github.com`).
          #
          # @param [String, nil] organizational_unit
          #   The organizational unit for the cert.
          #
          # @param [String, nil] organization
          #   The organization name for the cert (ex: `GitHub, Inc.`).
          #
          # @param [String, nil] locality
          #   The locality or city for the cert (ex: `San Francisco`).
          #
          # @param [String, nil] state
          #   The state for the cert (ex: `Californa`).
          #
          # @param [String, nil] province
          #   The province for the cert.
          #
          # @param [String, nil] country
          #   The country for the cert (ex: `US`).
          #
          # @return [Name]
          #   The populated name.
          #
          def self.build(common_name: nil, email_address: nil, organizational_unit: nil, organization: nil, locality: nil, state: nil, province: nil, country: nil)
            name = new
            name.add_entry("CN",common_name)             if common_name
            name.add_entry('emailAddress',email_address) if email_address
            name.add_entry("OU",organizational_unit)     if organizational_unit
            name.add_entry("O",organization)             if organization
            name.add_entry("L",locality)                 if locality
            name.add_entry("ST",state || province)       if (state || province)
            name.add_entry("C",country)                  if country

            return name
          end

          #
          # The parsed entries in the name.
          #
          # @return [Hash{String => String}]
          #
          def entries
            @entries ||= to_a.to_h do |(oid,value,type)|
              [oid, value && value.force_encoding(Encoding::UTF_8)]
            end
          end

          alias to_h entries

          #
          # Finds the entry with the given OID name.
          #
          # @param [String] oid
          #
          # @return [String, nil]
          #
          def [](oid)
            entries[oid]
          end

          #
          # The common name (`CN`) entry.
          #
          # @return [String, nil]
          #
          def common_name
            self['CN']
          end

          #
          # The email address (`emailAddress`) entry.
          #
          # @return [String, nil]
          #
          # @since 1.1.0
          #
          def email_address
            self['emailAddress']
          end

          #
          # The organization (`O`) entry.
          #
          # @return [String, nil]
          #
          def organization
            self['O']
          end

          #
          # The organizational unit (`OU`) entry.
          #
          # @return [String, nil]
          #
          def organizational_unit
            self['OU']
          end

          #
          # The locality (`L`) entry.
          #
          # @return [String, nil]
          #
          def locality
            self['L']
          end

          #
          # The state or province (`ST`) entry.
          #
          # @return [String, nil]
          #
          def state
            self['ST']
          end

          alias province state

          #
          # The country (`C`) entry.
          #
          # @return [String, nil]
          #
          def country
            self['C']
          end

        end

        #
        # Coerces a value into a {Name} object.
        #
        # @param [String, Hash, OpenSSL::X509::Name, Name] name
        #   The name value to coerce.
        #
        # @return [Cert::Name]
        #   The name object.
        #
        # @api semipublic
        #
        def self.Name(name)
          case name
          when String then Name.parse(name)
          when Hash   then Name.build(**name)
          when Name   then name
          when OpenSSL::X509::Name
            new_name = Name.allocate
            new_name.send(:initialize_copy,name)
            new_name
          else
            raise(ArgumentError,"value must be either a String, Hash, or a OpenSSL::X509::Name object: #{name.inspect}")
          end
        end

        #
        # Parses the PEM encoded certificate string.
        #
        # @param [String] string
        #   The certificate string.
        #
        # @return [Cert]
        #   The parsed certificate.
        #
        def self.parse(string)
          new(string)
        end

        #
        # Parses the PEM encoded certificate.
        #
        # @param [String] buffer
        #   The String containing the certificate.
        #
        # @return [Cert]
        #   The parsed certificate.
        #
        def self.load(buffer)
          new(buffer)
        end

        #
        # Loads the certificate from the file.
        #
        # @param [String] path
        #   The path to the file.
        #
        # @return [Cert]
        #   The loaded certificate.
        #
        def self.load_file(path)
          new(File.read(path))
        end

        # One year in seconds
        ONE_YEAR = 60 * 60 * 24 * 365

        #
        # Generates and signs a new certificate.
        #
        # @param [Integer] version
        #   The version of the encoded certificate.
        #   See [RFC 5280](https://datatracker.ietf.org/doc/html/rfc5280).
        #
        # @param [Integer] serial
        #   The certificate serial number.
        #
        # @param [String, Hash{Symbol => String,nil}, Name, nil] subject
        #   The subject field for the certificate. If a `Hash` is given it will
        #   be passed to {Name.build}.
        #
        # @param [Time] not_before
        #   Beginning time when the certificate is valid.
        #
        # @param [Time] not_after
        #   When the certificate expires and is no longer valid.
        #
        # @param [Hash{String => Object}] extensions
        #   Additional extensions to add to the new certificate.
        #
        # @param [Key::RSA] key
        #   The public/private key pair used with the certificate.
        #
        # @param [Key::RSA, nil] ca_key
        #   The optional Certificate Authority (CA) key to use to sign the new
        #   certificate.
        #
        # @param [Cert, nil] ca_cert
        #   The optional Certificate Authority (CA) certificate to attach to the
        #   new certificate.
        #
        # @param [Symbol] signing_hash
        #   The hashing algorithm to use to sign the new certificate.
        #
        # @return [Cert]
        #   The newly generated and signed certificate.
        #
        # @example Generate a self-signed certificate for `localhost`:
        #   key  = Ronin::Support::Crypto::Key::RSA.random
        #   cert = Ronin::Support::Crypto::Cert.generate(
        #     key: key,
        #     subject: {
        #       common_name:         'localhost',
        #       organization:        'Test Co.',
        #       organizational_unit: 'Test Dept',
        #       locality:            'Test City',
        #       state:               'XX',
        #       country:             'US'
        #     },
        #     extensions: {
        #       'subjectAltName' => 'DNS: localhost, IP: 127.0.0.1'
        #     }
        #   )
        #   key.save('cert.key')
        #   cert.save('cert.pem')
        #
        # @example Generate a CA certificate:
        #   ca_key  = Ronin::Support::Crypto::Key::RSA.random
        #   ca_cert = Ronin::Support::Crypto::Cert.generate(
        #     key: ca_key,
        #     subject: {
        #       common_name:         'Test CA',
        #       organization:        'Test CA, Inc.',
        #       organizational_unit: 'Test Dept',
        #       locality:            'Test City',
        #       state:               'XX',
        #       country:             'US'
        #     },
        #     extensions: {
        #       'basicConstraints' => ['CA:TRUE', true]
        #     }
        #   )
        #   key.save('ca.key')
        #   cert.save('ca.pem')
        #
        # @example Generate a sub-certificate from a CA certificate:
        #   key  = Ronin::Support::Crypto::Key::RSA.random
        #   cert = Ronin::Support::Crypto::Cert.generate(
        #     key:     key,
        #     ca_key:  ca_key,
        #     ca_cert: ca_cert,
        #     subject: {
        #       common_name:         'test.com',
        #       organization:        'Test Co.',
        #       organizational_unit: 'Test Dept',
        #       locality:            'Test City',
        #       state:               'XX',
        #       country:             'US'
        #     },
        #     extensions: {
        #       'subjectAltName'   => 'DNS: *.test.com',
        #       'basicConstraints' => ['CA:FALSE', true]
        #     }
        #   )
        #   key.save('cert.key')
        #   cert.save('cert.pem')
        #
        def self.generate(version:    2,
                          serial:     0,
                          not_before: Time.now,
                          not_after:  not_before + ONE_YEAR,
                          subject:    nil,
                          extensions: nil,
                          # signing arguments
                          key: ,
                          ca_cert: nil,
                          ca_key:  nil,
<<<<<<< HEAD
                          subject_alt_names: nil,
=======
                          ca:      false,
>>>>>>> 7b20c07f
                          signing_hash: :sha256)
          cert = new

          cert.version = version
          cert.serial  = if ca_cert then ca_cert.serial + 1
                         else            serial
                         end

          cert.not_before = not_before
          cert.not_after  = not_after
          cert.public_key = case key
                            when OpenSSL::PKey::EC then key
                            else                        key.public_key
                            end
          cert.subject    = Name(subject) if subject
          cert.issuer     = if ca_cert then ca_cert.subject
                            else            cert.subject
                            end

<<<<<<< HEAD
          if subject_alt_names
            extensions ||= {}
            extensions   = extensions.merge('subjectAltName' => subject_alt_names.join(', '))
=======
          if ca
            extensions ||= {}
            extensions   = extensions.merge('basicConstraints' => ['CA:TRUE', true])
>>>>>>> 7b20c07f
          end

          if extensions
            extension_factory = OpenSSL::X509::ExtensionFactory.new

            extension_factory.subject_certificate = cert
            extension_factory.issuer_certificate  = ca_cert || cert

            extensions.each do |name,(value,critical)|
              ext = extension_factory.create_extension(name,value,critical)
              cert.add_extension(ext)
            end
          end

          signing_key    = ca_key || key
          signing_digest = OpenSSL::Digest.const_get(signing_hash.upcase).new

          cert.sign(signing_key,signing_digest)
          return cert
        end

        #
        # The issuer of the certificate.
        #
        # @return [Name, nil]
        #
        def issuer
          @issuer ||= if (issuer = super)
                        Cert::Name(issuer)
                      end
        end

        #
        # The subject of the certificate.
        #
        # @return [Name, nil]
        #
        def subject
          @subject ||= if (subject = super)
                         Cert::Name(subject)
                       end
        end

        #
        # The subjects common name (`CN`) entry.
        #
        # @return [String, nil]
        #
        def common_name
          if (subject = self.subject)
            subject.common_name
          end
        end

        #
        # The extension OID names.
        #
        # @return [Array<String>]
        #
        def extension_names
          extensions.map(&:oid)
        end

        #
        # Converts the certificate's extensions into a Hash.
        #
        # @return [Hash{String => OpenSSL::X509::Extension}]
        #   The Hash of extension OID names and extension objects.
        #
        def extensions_hash
          extensions.to_h { |ext| [ext.oid, ext] }
        end

        #
        # Gets the value for the extension with the matching OID.
        #
        # @param [String] oid
        #   The OID to search for.
        #
        # @return [String, nil]
        #   The value of the matching extension.
        #
        def extension_value(oid)
          if (ext = find_extension(oid))
            ext.value
          end
        end

        #
        # Retrieves the `subjectAltName` extension and parses it's contents.
        #
        # @return [String, nil]
        #   The `subjectAltName` value or `nil` if the certificate does not
        #   have the extension.
        #
        def subject_alt_name
          extension_value('subjectAltName')
        end

        #
        # Retrieves the `subjectAltName` extension and parses it's value.
        #
        # @return [Array<String>, nil]
        #   The parsed `subjectAltName` or `nil` if the certificate does not
        #   have the extension.
        #
        def subject_alt_names
          if (value = subject_alt_name)
            value.split(', ').map do |name|
              name.split(':',2).last
            end
          end
        end

        #
        # Saves the certificate to the given path.
        #
        # @param [String] path
        #   The path to write the exported certificate to.
        #
        # @param [:pem, :der] encoding
        #   The desired encoding of the exported key.
        #   * `:pem` - PEM encoding.
        #   * `:der` - DER encoding.
        #
        # @raise [ArgumentError]
        #   The `endcoding:` value must be either `:pem` or `:der`.
        #
        def save(path, encoding: :pem)
          exported = case encoding
                     when :pem then to_pem
                     when :der then to_der
                     else
                       raise(ArgumentError,"encoding: keyword argument (#{encoding.inspect}) must be either :pem or :der")
                     end

          File.write(path,exported)
        end

      end

      #
      # Coerces a value into a {Cert} object.
      #
      # @param [String, OpenSSL::X509::Certificate, Cert] cert
      #   The certificate String or `OpenSSL::X509::Certificate` value.
      #
      # @return [Cert]
      #   The coerced certificate.
      #
      # @raise [ArgumentError]
      #   The certificate value was not a String or a `OpenSSL::X509::Certificate` object.
      #
      # @api semipublic
      #
      def self.Cert(cert)
        case cert
        when String then Cert.parse(cert)
        when Cert   then cert
        when OpenSSL::X509::Certificate
          new_cert = Cert.allocate
          new_cert.send(:initialize_copy,cert)
          new_cert
        else
          raise(ArgumentError,"value must be either a String or a OpenSSL::X509::Certificate object: #{cert.inspect}")
        end
      end
    end
  end
end<|MERGE_RESOLUTION|>--- conflicted
+++ resolved
@@ -352,11 +352,8 @@
                           key: ,
                           ca_cert: nil,
                           ca_key:  nil,
-<<<<<<< HEAD
                           subject_alt_names: nil,
-=======
                           ca:      false,
->>>>>>> 7b20c07f
                           signing_hash: :sha256)
           cert = new
 
@@ -376,15 +373,13 @@
                             else            cert.subject
                             end
 
-<<<<<<< HEAD
           if subject_alt_names
             extensions ||= {}
             extensions   = extensions.merge('subjectAltName' => subject_alt_names.join(', '))
-=======
+
           if ca
             extensions ||= {}
             extensions   = extensions.merge('basicConstraints' => ['CA:TRUE', true])
->>>>>>> 7b20c07f
           end
 
           if extensions
