--- conflicted
+++ resolved
@@ -70,13 +70,8 @@
         mask <<= 8
         shift += 8
       end
-<<<<<<< HEAD
     when :big, :net
-      shift = ((address_length - 1) * 8)
-=======
-    when :big
       shift = ((length - 1) * 8)
->>>>>>> 745522ef
       mask  = (0xff << shift)
 
       length.times do |i|
