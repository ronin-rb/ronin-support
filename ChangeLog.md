<<<<<<< HEAD
### 1.0.3 / 2023-09-19

* {Ronin::Support::Crypto::Cert::Name#entries} now returns UTF-8 encoded
  Strings.
* {Ronin::Support::Crypto::Cert.Name} now passes through
  {Ronin::Support::Crypto::Cert::Name} objects instead of copying them.
* Fixed a bug in {Ronin::Support::Crypto::Cert.generate} when it is given a
  `OpenSSL::PKey::EC` signing key.
* Fixed a bug in {Ronin::Support::Network::SSL::Mixin#ssl_connect} where the
  `OpenSSL::SSL::SSLSocket#hostname` attribute was not being set to the
  host being connected to, which prevented connecting to TLS servers that use
  SNI.
* Fixed {Ronin::Support::Network::IP#set} to return `self`.
* Fixed {Ronin::Support::Network::IP#inspect} to call the lazy-initialized
  {Ronin::Support::Network::IP#address} method instead of the `@address`
  instance variable directly.
=======
### 1.1.0 / 2023-XX-XX

* Added {Ronin::Support::Binary::CTypes::OS::Android}.
* Added {Ronin::Support::Binary::CTypes::OS::AppleIOS}.
>>>>>>> 7b20c07f

### 1.0.2 / 2023-06-09

* Fixed a bug in {Ronin::Support::Encoding::Base32.decode},
  {Ronin::Support::Encoding::Hex.unescape},
  {Ronin::Support::Encoding::C.unescape},
  {Ronin::Support::Encoding::JS.unescape},
  {Ronin::Support::Encoding::PowerShell.unescape},
  {Ronin::Support::Encoding::Ruby.unescape},
  {Ronin::Support::Encoding::XML.unescape},
  {Ronin::Support::Path#join}, {String#encode_bytes}, and {String#encode_chars}
  where ASCII-bit Strings were always being returned instead of UTF-8 Strings.
* Fixed a bug where {Ronin::Support::Network::IP#address} was being improperly
  cached.
* Added missing `require` for {File.tar}, {File.untar}, {File.zip}, and
  {File.unzip} core-ext methods.
* Added missing `require` for {Integer#pack} and {Float#pack} core-ext methods.
* No longer include {Ronin::Support::Mixin} into {Kernel} which caused Mixin
  methods to be included into *every* Class and object.
* Added more example code to documentation.
* Documentation fixes.

### 1.0.1 / 2023-03-01

* {Ronin::Support::Network::HTTP.connect_uri} can now infer when to enable
  SSL/TLS from the given URI.
* {Ronin::Support::Network::HTTP.connect_uri} can now use the `user` and
  `password` information from the given URI.
* All {Ronin::Support::Network::HTTP} class methods which accept URI objects
  can now accept URLs with International Domain Names (IDN).
* Changed {Kernel#try} to not silently ignore `SyntaxError` exceptions.
* Documentation improvements.

### 1.0.0 / 2023-02-01

* Added {File.aes_encrypt}.
* Added {File.aes_decrypt}.
* Added {File.aes128_encrypt}.
* Added {File.aes128_decrypt}.
* Added {File.aes256_encrypt}.
* Added {File.aes256_decrypt}.
* Added {File.rsa_encrypt}.
* Added {File.rsa_decrypt}.
* Added {File.gzip}.
* Added {File.gunzip}.
* Added {File.tar}.
* Added {File.untar}.
* Added {File.zip}.
* Added {File.unzip}.
* Added {Integer#c_escape}.
* Added {Integer#c_encode}.
* Added {Integer#powershell_encode}.
* Added {Integer#powershell_escape}.
* Added {Integer#shell_encode}.
* Added {Integer#shell_escape}.
* Added {Integer#uri_form_escape}.
* Added {Integer#uri_form_encode}.
* Added {Integer#to_hex}.
* Added {Integer#to_int8}.
* Added {Integer#to_int16}.
* Added {Integer#to_int32}.
* Added {Integer#to_int64}.
* Added {Integer#to_uint8}.
* Added {Integer#to_uint16}.
* Added {Integer#to_uint32}.
* Added {Integer#to_uint64}.
* Added {String#base16_encode}.
* Added {String#base16_decode}.
* Added {String#base32_encode}.
* Added {String#base32_decode}.
* Added {String#c_escape}.
* Added {String#c_unescape}.
* Added {String#c_encode}.
* Added {String#c_string}.
* Added {String#c_unquote}.
* Added {String#hex_string}.
* Added {String#hex_unquote}.
* Added {String#http_encode}.
* Added {String#js_encode}.
* Added {String#js_string}.
* Added {String#js_unquote}.
* Added {String#powershell_escape}.
* Added {String#powershell_unescape}.
* Added {String#powershell_encode}.
* Added {String#powershell_string}.
* Added {String#powershell_unquote}.
* Added {String#punycode_encode}.
* Added {String#punycode_decode}.
* Added {String#quoted_printable_escape}.
* Added {String#quoted_printable_unescape}.
* Added {String#ruby_escape}.
* Added {String#ruby_unescape}.
* Added {String#ruby_encode}.
* Added {String#ruby_string}.
* Added {String#ruby_unquote}.
* Added {String#shell_escape}.
* Added {String#shell_unescape}.
* Added {String#shell_encode}.
* Added {String#shell_string}.
* Added {String#shell_unquote}.
* Added {String#sql_unescape}.
* Added {String#uri_form_escape}.
* Added {String#uri_form_encode}.
* Added {String#uu_encode}.
* Added {String#uu_decode}.
* Added {String#xml_encode}.
* Added {String#aes_encrypt}.
* Added {String#aes_decrypt}.
* Added {String#aes128_encrypt}.
* Added {String#aes128_decrypt}.
* Added {String#aes256_encrypt}.
* Added {String#aes256_decrypt}.
* Added {String#rsa_encrypt}.
* Added {String#rsa_decrypt}.
* Added {String#gzip}.
* Added {String#gunzip}.
* Added {String#entropy}.
* Added {String#homoglyph}.
* Added {String#each_homoglyph}.
* Added {String#homoglyphs}.
* Added {String#typo}.
* Added {String#each_typo}.
* Added {String#typos}.
* Added {Ronin::Support::Archive}.
* Added {Ronin::Support::Archive::Tar}.
* Added {Ronin::Support::Archive::Zip}.
* Added {Ronin::Support::Archive::Mixin}.
* Added {Ronin::Support::Binary::CTypes}.
* Added {Ronin::Support::Binary::Array}.
* Added {Ronin::Support::Binary::Memory}.
* Added {Ronin::Support::Binary::Buffer}.
* Added {Ronin::Support::Binary::CString}.
* Added {Ronin::Support::Binary::Stack}.
* Added {Ronin::Support::Binary::Stream}.
* Added {Ronin::Support::Binary::Union}.
* Added {Ronin::Support::Binary::Unhexdump::Parser#unpack}.
* Added {Ronin::Support::Binary::Unhexdump::Parser#unhexdump}.
* Added {Ronin::Support::CLI::ANSI}.
* Added {Ronin::Support::CLI::Printing}.
* Added {Ronin::Support::Compression}.
* Added {Ronin::Support::Compression::Gzip}.
* Added {Ronin::Support::Compression::Gzip::Reader}.
* Added {Ronin::Support::Compression::Gzip::Writer}.
* Added {Ronin::Support::Compression::Mixin}.
* Added {Ronin::Support::Crypto}.
* Added {Ronin::Support::Crypto::HMAC}.
* Added {Ronin::Support::Crypto::Key}.
* Added {Ronin::Support::Crypto::Key::DH}.
* Added {Ronin::Support::Crypto::Key::DSA}.
* Added {Ronin::Support::Crypto::Key::EC}.
* Added {Ronin::Support::Crypto::Key::RSA}.
* Added {Ronin::Support::Crypto::Mixin}.
* Added {Ronin::Support::Encoding}.
* Added {Ronin::Support::Encoding::Base16}.
* Added {Ronin::Support::Encoding::Base32}.
* Added {Ronin::Support::Encoding::Base64}.
* Added {Ronin::Support::Encoding::C}.
* Added {Ronin::Support::Encoding::Hex}.
* Added {Ronin::Support::Encoding::HTML}.
* Added {Ronin::Support::Encoding::HTTP}.
* Added {Ronin::Support::Encoding::JS}.
* Added {Ronin::Support::Encoding::PowerShell}.
* Added {Ronin::Support::Encoding::Punycode}.
* Added {Ronin::Support::Encoding::QuotedPrintable}.
* Added {Ronin::Support::Encoding::Ruby}.
* Added {Ronin::Support::Encoding::Shell}.
* Added {Ronin::Support::Encoding::SQL}.
* Added {Ronin::Support::Encoding::URI}.
* Added {Ronin::Support::Encoding::UUEncoding}.
* Added {Ronin::Support::Encoding::XML}.
* Added {Ronin::Support::Home}.
* Added {Ronin::Support::Mixin}.
* Added {Ronin::Support::Network::ASN}.
* Added {Ronin::Support::Network::ASN::List}.
* Added {Ronin::Support::Network::DNS::IDN}.
* Added {Ronin::Support::Network::DNS::Resolver}.
* Added {Ronin::Support::Network::Domain}.
* Added {Ronin::Support::Network::EmailAddress}.
* Added {Ronin::Support::Network::Host}.
* Refactored {Ronin::Support::Network::HTTP} into a class.
* Added {Ronin::Support::Network::HTTP.connect}.
* Added {Ronin::Support::Network::HTTP.connect_uri}.
* Added {Ronin::Support::Network::HTTP#ssl?}.
* Added {Ronin::Support::Network::HTTP#user_agent}.
* Added {Ronin::Support::Network::HTTP#user_agent=}.
* Added {Ronin::Support::Network::HTTP#cookie=}.
* Added {Ronin::Support::Network::HTTP#request}.
* Added {Ronin::Support::Network::HTTP#response_status}.
* Added {Ronin::Support::Network::HTTP#ok?}.
* Added {Ronin::Support::Network::HTTP#response_headers}.
* Added {Ronin::Support::Network::HTTP#server_header}.
* Added {Ronin::Support::Network::HTTP#powered_by_header}.
* Added {Ronin::Support::Network::HTTP#response_body}.
* Added {Ronin::Support::Network::HTTP#copy}.
* Added {Ronin::Support::Network::HTTP#delete}.
* Added {Ronin::Support::Network::HTTP#get}.
* Added {Ronin::Support::Network::HTTP#get_headers}.
* Added {Ronin::Support::Network::HTTP#get_cookies}.
* Added {Ronin::Support::Network::HTTP#get_body}.
* Added {Ronin::Support::Network::HTTP#head}.
* Added {Ronin::Support::Network::HTTP#lock}.
* Added {Ronin::Support::Network::HTTP#mkcol}.
* Added {Ronin::Support::Network::HTTP#move}.
* Added {Ronin::Support::Network::HTTP#options}.
* Added {Ronin::Support::Network::HTTP#allowed_methods}.
* Added {Ronin::Support::Network::HTTP#patch}.
* Added {Ronin::Support::Network::HTTP#post}.
* Added {Ronin::Support::Network::HTTP#post_headers}.
* Added {Ronin::Support::Network::HTTP#post_body}.
* Added {Ronin::Support::Network::HTTP#propfind}.
* Added {Ronin::Support::Network::HTTP#proppatch}.
* Added {Ronin::Support::Network::HTTP#put}.
* Added {Ronin::Support::Network::HTTP#trace}.
* Added {Ronin::Support::Network::HTTP#unlock}.
* Added {Ronin::Support::Network::HTTP#close}.
* Added {Ronin::Support::Network::HTTP.response_status}.
* Added {Ronin::Support::Network::HTTP.ok?}.
* Added {Ronin::Support::Network::HTTP.response_headers}.
* Added {Ronin::Support::Network::HTTP.server_header}.
* Added {Ronin::Support::Network::HTTP.powered_by_header}.
* Added {Ronin::Support::Network::HTTP.response_body}.
* Added {Ronin::Support::Network::HTTP.copy}.
* Added {Ronin::Support::Network::HTTP.delete}.
* Added {Ronin::Support::Network::HTTP.get}.
* Added {Ronin::Support::Network::HTTP.get_headers}.
* Added {Ronin::Support::Network::HTTP.get_cookies}.
* Added {Ronin::Support::Network::HTTP.get_body}.
* Added {Ronin::Support::Network::HTTP.head}.
* Added {Ronin::Support::Network::HTTP.lock}.
* Added {Ronin::Support::Network::HTTP.mkcol}.
* Added {Ronin::Support::Network::HTTP.move}.
* Added {Ronin::Support::Network::HTTP.options}.
* Added {Ronin::Support::Network::HTTP.allowed_methods}.
* Added {Ronin::Support::Network::HTTP.patch}.
* Added {Ronin::Support::Network::HTTP.post}.
* Added {Ronin::Support::Network::HTTP.post_headers}.
* Added {Ronin::Support::Network::HTTP.post_body}.
* Added {Ronin::Support::Network::HTTP.propfind}.
* Added {Ronin::Support::Network::HTTP.proppatch}.
* Added {Ronin::Support::Network::HTTP.put}.
* Added {Ronin::Support::Network::HTTP.trace}.
* Added {Ronin::Support::Network::HTTP.unlock}.
* Added {Ronin::Support::Network::HTTP::Cookie}.
* Added {Ronin::Support::Network::HTTP::Mixin}.
* Added {Ronin::Support::Network::HTTP::Mixin#http_connect}.
* Added {Ronin::Support::Network::HTTP::Mixin#http_connect_uri}.
* Added {Ronin::Support::Network::HTTP::Mixin#http_response_status}.
* Added {Ronin::Support::Network::HTTP::Mixin#http_response_headers}.
* Added {Ronin::Support::Network::HTTP::Mixin#http_server_header}.
* Added {Ronin::Support::Network::HTTP::Mixin#http_powered_by_header}.
* Added {Ronin::Support::Network::HTTP::Mixin#http_response_body}.
* Added {Ronin::Support::Network::HTTP::Mixin#http_patch}.
* Added {Ronin::Support::Network::IP}.
* Added {Ronin::Support::Network::IP::Mixin}.
* Added {Ronin::Support::Network::IP::Mixin#public_address}.
* Added {Ronin::Support::Network::IP::Mixin#public_ip}.
* Added {Ronin::Support::Network::IP::Mixin#local_addresses}.
* Added {Ronin::Support::Network::IP::Mixin#local_address}.
* Added {Ronin::Support::Network::IP::Mixin#local_ips}.
* Added {Ronin::Support::Network::IP::Mixin#local_ip}.
* Added {Ronin::Support::Network::IPRange}.
* Added {Ronin::Support::Network::IPRange::CIDR}.
* Added {Ronin::Support::Network::IPRange::Glob}.
* Added {Ronin::Support::Network::IPRange::Range}.
* Added {Ronin::Support::Network::Mixin}.
* Added {Ronin::Support::Network::PublicSuffix}.
* Added {Ronin::Support::Network::PublicSuffix::List}.
* Added {Ronin::Support::Network::SSL.context}.
* Added {Ronin::Support::Network::SSL::Proxy#version}.
* Added {Ronin::Support::Network::TCP}.
* Added {Ronin::Support::Network::TLD}.
* Added {Ronin::Support::Network::TLD::List}.
* Added {Ronin::Support::Network::TLS}.
* Added {Ronin::Support::Network::TLS::Proxy}.
* Added {Ronin::Support::Network::UDP}.
* Added {Ronin::Support::Text}.
* Added {Ronin::Support::Text::Entropy}.
* Added {Ronin::Support::Text::Homoglyph}.
* Added {Ronin::Support::Text::Homoglyph::Table}.
* Added {Ronin::Support::Text::Patterns::SSH_PRIVATE_KEY}.
* Added {Ronin::Support::Text::Patterns::DSA_PRIVATE_KEY}.
* Added {Ronin::Support::Text::Patterns::EC_PRIVATE_KEY}.
* Added {Ronin::Support::Text::Patterns::RSA_PRIVATE_KEY}.
* Added {Ronin::Support::Text::Patterns::PRIVATE_KEY}.
* Added {Ronin::Support::Text::Patterns::AWS_ACCESS_KEY_ID}.
* Added {Ronin::Support::Text::Patterns::AWS_SECRET_ACCESS_KEY}.
* Added {Ronin::Support::Text::Patterns::API_KEY}.
* Added {Ronin::Support::Text::Patterns::MD5}.
* Added {Ronin::Support::Text::Patterns::SHA1}.
* Added {Ronin::Support::Text::Patterns::SHA256}.
* Added {Ronin::Support::Text::Patterns::SHA512}.
* Added {Ronin::Support::Text::Patterns::HASH}.
* Added {Ronin::Support::Text::Patterns::PUBLIC_KEY}.
* Added {Ronin::Support::Text::Patterns::SSH_PUBLIC_KEY}.
* Added {Ronin::Support::Text::Patterns::DIR_NAME}.
* Added {Ronin::Support::Text::Patterns::MAC_ADDR}.
* Added {Ronin::Support::Text::Patterns::IPV4_ADDR}.
* Added {Ronin::Support::Text::Patterns::IPV6_ADDR}.
* Added {Ronin::Support::Text::Patterns::IP_ADDR}.
* Added {Ronin::Support::Text::Patterns::PUBLIC_SUFFIX}.
* Added {Ronin::Support::Text::Patterns::DOMAIN}.
* Added {Ronin::Support::Text::Patterns::URI}.
* Added {Ronin::Support::Text::Patterns::URL}.
* Added {Ronin::Support::Text::Patterns::NUMBER}.
* Added {Ronin::Support::Text::Patterns::HEX_NUMBER}.
* Added {Ronin::Support::Text::Patterns::VERSION_NUMBER}.
* Added {Ronin::Support::Text::Patterns::EMAIL_ADDRESS}.
* Added {Ronin::Support::Text::Patterns::OBFUSCATED_EMAIL_AT}.
* Added {Ronin::Support::Text::Patterns::OBFUSCATED_EMAIL_DOT}.
* Added {Ronin::Support::Text::Patterns::OBFUSCATED_EMAIL_ADDRESS}.
* Added {Ronin::Support::Text::Patterns::SSN}.
* Added {Ronin::Support::Text::Patterns::AMEX_CC}.
* Added {Ronin::Support::Text::Patterns::DISCOVER_CC}.
* Added {Ronin::Support::Text::Patterns::MASTERCARD_CC}.
* Added {Ronin::Support::Text::Patterns::VISA_CC}.
* Added {Ronin::Support::Text::Patterns::VISA_MASTERCARD_CC}.
* Added {Ronin::Support::Text::Patterns::CC}.
* Added {Ronin::Support::Text::Patterns::VARIABLE_NAME}.
* Added {Ronin::Support::Text::Patterns::VARIABLE_ASSIGNMENT}.
* Added {Ronin::Support::Text::Patterns::FUNCTION_NAME}.
* Added {Ronin::Support::Text::Patterns::DOUBLE_QUOTED_STRING}.
* Added {Ronin::Support::Text::Patterns::SINGLE_QUOTED_STRING}.
* Added {Ronin::Support::Text::Patterns::STRING}.
* Added {Ronin::Support::Text::Patterns::BASE64}.
* Added {Ronin::Support::Text::Patterns::C_STYLE_COMMENT}.
* Added {Ronin::Support::Text::Patterns::C_COMMENT}.
* Added {Ronin::Support::Text::Patterns::CPP_COMMENT}.
* Added {Ronin::Support::Text::Patterns::JAVA_COMMENT}.
* Added {Ronin::Support::Text::Patterns::JAVASCRIPT_COMMENT}.
* Added {Ronin::Support::Text::Patterns::SHELL_STYLE_COMMENT}.
* Added {Ronin::Support::Text::Patterns::SHELL_COMMENT}.
* Added {Ronin::Support::Text::Patterns::BASH_COMMENT}.
* Added {Ronin::Support::Text::Patterns::RUBY_COMMENT}.
* Added {Ronin::Support::Text::Patterns::PYTHON_COMMENT}.
* Added {Ronin::Support::Text::Patterns::COMMENT}.
* Added {Ronin::Support::Text::Random}.
* Added {Ronin::Support::Text::Random::Mixin}.
* Added {Ronin::Support::Text::Typo}.
* Added {Ronin::Support::Text::Typo::Generator}.
* Moved all `Ronin::` constants into the {Ronin::Support} namespace.
* Moved `ronin/support/formatting/digest` core-ext methods into
  `ronin/support/crypto`.
* Renamed `ronin/support/formatting` to `ronin/support/encoding`.
* Renamed `Ronin::Support::Binary::Hexdump::Parser` to
  {Ronin::Support::Binary::Unhexdump::Parser}.
* Merged `ronin/support/network/network` into `ronin/support/network`.
* Removed the `data_paths` gem dependency.
* Removed the `parameters` gem dependency.
* Removed the `yard-parameters` gem dependency.
* Removed `ronin/support/inflector`.
* Removed `Integer#bytes`.
* Removed `Array#bytes` and `Array#chars` in favor of
  {Ronin::Support::Binary::CString}.
* Removed the `probability:` keyword argument from {String#random_case}.
* Removed `udp_single_server` in favor of
  {Ronin::Support::Network::UDP::Mixin#udp_recv udp_recv}.
* Removed `tcp_single_server` in favor of
  {Ronin::Support::Network::TCP::Mixin#tcp_accept tcp_accept}.
* Removed `String#format_uri`.
* Removed `String#format_uri_form`.
* Removed `Integer#format_js`.
* Removed `String#format_js`.
* Removed `Integer#format_http`.
* Removed `String#format_http.
* Removed `Integer#format_xml`.
* Removed `String#format_xml.
* Removed `Integer#format_html`.
* Removed `String#format_html.
* Removed `Integer#format_c`.
* Removed `String#format_c.
* Removed `Ronin::Support::Network::IP.each` and
  `Ronin::Support::Network::IP#each` in favor of
  {Ronin::Support::Network::IPRange}.
* Removed `Resolv.resolver` in favor of {Ronin::Support::Network::DNS.resolver}.
* Removed `Ronin::Support::Network::Telnet.default_prompt`.
* Removed `Ronin::Support::Network::Telnet.default_port`.
* Removed `Ronin::Support::Network::SMTP.default_port`.
* Removed `Ronin::Support::Network::POP3.default_port`.
* Removed `Ronin::Support::Network::IMAP.default_port`.
* Removed `Ronin::Support::Network::FTP.default_port`.
* Removed `Ronin::Support::Network::HTTP::Proxy` value object.
* Removed verbose, normal, quiet, and silent printing modes from
  {Ronin::Support::CLI::Printing}.
* Removed `Ronin::Support::CLI::Printing.format`.
* Removed `Ronin::Support::CLI::Printing#print_exception`.
* Removed `ronin/spec/cli/printing`.
* Removed `Ronin::UI::Output` in favor of {Ronin::Support::CLI::Printing}.
* Removed `Ronin::Wordlist` in favor of the [wordlist] gem.
* Removed `Ronin::UI::REPL` in favor of `Ronin::Core::CLI::Shell` in the
  [ronin-core] gem.
* Removed `Ronin::UI::Shell` in favor of `Ronin::Core::CLI::Shell` in the
  [ronin-core] gem.
* Removed `Ronin::Network::Mixins` in favor of separate `Mixin` modules for each
  {Ronin::Support::Network} module.
* Removed `Net` core-exts.
* Removed `Ronin::Support::Binary::Template.translate`.
* Removed `Ronin::Templates` in favor of {Ronin::Support::Text::ERB}.
* Removed `ssl_server` and `ssl_server_session` in favor of
  {Ronin::Support::Network::SSL::Mixin#ssl_server_socket ssl_server_socket}.
* Removed `String#depack` in favor of overriding {String#unpack}.
* Also override {String#unpack1} to match the functionality of {String#unpack}.

[wordlist]: https://github.com/postmodern/wordlist.rb#readme
[ronin-core]: https://github.com/ronin-rb/ronin-core#readme

### 0.5.2 / 2021-02-28

* Support Ruby 3.0:
  * Temporarily added the [net-telnet] gem as a dependency, since Ruby 3.0 moved
    `net/telnet` out of the stdlib.
  * `Ronin::Fuzzing::SHORT_LENGTHS` and `Ronin::Fuzzing::LONG_LENGTHS` are now
    `Set` objects, instead of `SortedSet`, which Ruby 3.0 moved out of stdlib.
  * Use `URI::DEFAULT_PARSER.escape` / `.unescape` in {String#uri_encode},
    {String#uri_decode}, and {Integer#uri_encode} now that `URI.encode`,
    `URI.decode`, `URI.escape`, `URI.unescape` have all been removed in
    Ruby 3.0.
* Deprecated `Ronin::Network::Telnet`.
* Allow `Ronin::Path#initialize` to accept a separator argument.
* No longer bind new sockets to `0.0.0.0` by default in `Ronin::Network::TCP`
  and `Ronin::Network::UDP`. `0.0.0.0` is the IPv4 Any address, which makes the
  socket IPv4 and thus incompatible with IPv6 hosts.
* Fixed a bug in `Ronin::Network::UDP#udp_open?` where it would always timeout
  and return `nil`, even when the UDP port was open.
* Filter out `nil` or empty `:query` options passed to
  `Ronin::Network::HTTP.request`.
* No longer append the query String to the path in
  `Ronin::Network::HTTP.expand_url`.
* Support escaping `"\`"` tick-marks in `String#sql_escape`.
* Allow setting the request body or form-data in `Ronin::Network::HTTP.request`,
  even for request types that typically do not use a body or form-data.

[net-telnet]: https://github.com/ruby/net-telnet

### 0.5.1 / 2012-06-29

* Added `Ronin::Binary::Template#inspect`.
* Added the `:passive` option to `Ronin::Network::FTP#ftp_connect`.
* Forgot to require `ronin/formatting/extensions/binary/array`.
* Fixed a bug where {Array#pack} would not accept tuples (ex: `[:uint8, 2]`).
* Fixed a bug in `String#sql_decode` where `"\\'\\'"` would incorrectly be
  converted to `'"'`.
* Ensure that {Integer#pack} only accepts one argument.
* Have {String#hex_unescape} to decode every two characters.
* Enable passive-mode by default in `Ronin::Network::FTP#ftp_connect`.

### 0.5.0 / 2012-06-16

* Require uri-query_params ~> 0.6.
* Added {Float#pack}.
* Added `Regexp::WORD`.
* Added `Regexp::PHONE_NUMBER`.
* Added `Ronin::Binary::Template`.
* Added `Ronin::Binary::Struct`.
* Added `Ronin::Binary::Hexdump::Parser`.
* Added `Ronin::Fuzzing::Template`.
* Added `Ronin::Fuzzing::Repeater`.
* Added `Ronin::Fuzzing::Fuzzer`.
* Added `Ronin::Fuzzing::Mutator`.
* Added `Ronin::Wordlist.create`.
* Added `Ronin::Wordlist#path` and `Ronin::Wordlist#words`.
* Added `Ronin::Wordlist#save`.
* Added `Ronin::Network::Proxy`, `Ronin::Network::TCP::Proxy` and
  `Ronin::Network::UDP::Proxy`.
* Added `Ronin::Network::TCP#tcp_open?`.
* Added `Ronin::Network::TCP#tcp_server_loop`.
* Added `Ronin::Network::UDP#udp_open?`.
* Added `Ronin::Network::UDP#udp_server_loop`.
* Added `Ronin::Network::Mixins::TCP#tcp_open?`.
* Added `Ronin::Network::Mixins::UDP#udp_open?`.
* Added `Ronin::Network::Mixins::UDP#udp_server_loop`.
* Added `Ronin::Network::Mixins::UDP#udp_recv`.
* Added `Ronin::Network::FTP`.
* Added `Ronin::Network::UNIX`.
* Added `Ronin::Network::Mixins::FTP`.
* Added `Ronin::Network::Mixins::UNIX`.
* Aliased {String#escape} to `String#dump`.
* Renamed {String#hex_unescape} to {String#unescape}.
  * Aliased {String#hex_unescape} to {String#unescape}.
* Renamed `Ronin::Network::TCP#tcp_single_server` to
  `Ronin::Network::TCP#tcp_accept`.
* Renamed `Ronin::Network::UDP#udp_single_server` to
  `Ronin::Network::UDP#udp_recv`.
* Deprecated `Ronin::Network::TCP#tcp_single_server`.
* Deprecated `Ronin::Network::UDP#udp_single_server`.
* Backported Ruby 1.9 only `Base64` methods.
* Allow {Integer#pack} to accept a type from `Ronin::Binary::Template::TYPES`.
* Allow {Array#pack} to accept types from `Ronin::Binary::Template::TYPES`.
* Allow {String#unpack} to accept types from `Ronin::Binary::Template::TYPES`.
* Support nmap-style `i,j-k` globbed IP address ranges in {IPAddr.each}.
* Moved {String#unhexdump} logic into `Ronin::Binary::Hexdump::Parser`.
  * Added the `:named_chars` option.
  * Improved the parsing of `od` hexdumps.
  * Support unhexdumping specific endianness.
  * Support unhexdumping floats / doubles.
* Allow `String#mutate` to accept Symbols that map to `Ronin::Fuzzing`
  generator methods.
* `Ronin::Fuzzing.[]` now raises a `NoMethodError` for unknown fuzzing methods.
* Use `module_function` in `Ronin::Fuzzing`, so the generator methods can be
  included into other Classes/Modules.
* Use `$stdout` instead of calling `Kernel.puts` or `STDOUT`.
  Prevents infinite recursion if another library overrides `Kernel.puts`.
* Allow `Ronin::Network::DNS` methods to yield resolved addresses.
* Inject `Ronin::Network::DNS` into `Net` for backwards compatibility.
* Allow `Ronin::Network::TCP#tcp_server` to accept a `backlog` argument.
* Default the server host to `0.0.0.0` in
  `Ronin::Network::TCP#tcp_accept`.
* No longer honor the `VERBOSE` environment variable for enabling verbose output
  in `Ronin::UI::Output`. Use `ruby -w` or `ruby -d` instead.
* No longer support loading `extlib` in `ronin/support/inflector`.

### 0.4.0 / 2012-02-12

* Require uri-query_params ~> 0.6.
* Require parameters ~> 0.4.
* Added `Regexp::DELIM`.
* Added `Regexp::IDENTIFIER`.
* Added `Regexp::OCTET`.
* Added `Regexp::FILE_EXT`.
* Added `Regexp::FILE_NAME`.
* Added `Regexp::FILE`.
* Added `Regexp::DIRECTORY`.
* Added `Regexp::RELATIVE_UNIX_PATH`.
* Added `Regexp::ABSOLUTE_UNIX_PATH`.
* Added `Regexp::UNIX_PATH`.
* Added `Regexp::RELATIVE_WINDOWS_PATH`.
* Added `Regexp::ABSOLUTE_WINDOWS_PATH`.
* Added `Regexp::WINDOWS_PATH`.
* Added `Regexp::RELATIVE_PATH`.
* Added `Regexp::ABSOLUTE_PATH`.
* Added `Regexp::PATH`.
* Added `String#repeating`.
* Added `String#sql_inject`.
* Added `String#mutate`.
* Added `Ronin::Fuzzing`.
  * Added `Ronin::Fuzzing.[]`.
  * Added `Ronin::Fuzzing.bad_strings`.
  * Added `Ronin::Fuzzing.format_strings`.
  * Added `Ronin::Fuzzing.bad_paths`.
  * Added `Ronin::Fuzzing.bit_fields`.
  * Added `Ronin::Fuzzing.signed_bit_fields`.
  * Added `Ronin::Fuzzing.uint8`.
  * Added `Ronin::Fuzzing.uint16`.
  * Added `Ronin::Fuzzing.uint32`.
  * Added `Ronin::Fuzzing.uint64`.
  * Added `Ronin::Fuzzing.int8`.
  * Added `Ronin::Fuzzing.int16`.
  * Added `Ronin::Fuzzing.int32`.
  * Added `Ronin::Fuzzing.int64`.
  * Added `Ronin::Fuzzing.sint8`.
  * Added `Ronin::Fuzzing.sint16`.
  * Added `Ronin::Fuzzing.sint32`.
  * Added `Ronin::Fuzzing.sint64`.
* Added `Ronin::Wordlist`.
* Added `Ronin::Network::DNS`.
* Added `Ronin::Network::Mixins::Mixin`.
* Added `Ronin::Network::Mixins::DNS`.
* Added `Ronin::Network::Mixins::SSL`.
* Added missing `Ronin::Network::UDP#udp_send` and
  `Ronin::Network::Mixins::UDP#udp_send` methods.
* Added `Ronin::UI::Output::Helpers#print_exception`.
* Made `Regexp::HOST_NAME` case-insensitive.
* Refactored `Regexp::IPv4` to not match invalid IPv4 addresses.
* Require `ronin/formatting/html` in `ronin/formatting`.
* Allow {String#base64_encode} and {String#base64_decode} to accept a formatting
  argument.
  * `:normal`
  * `:strict`
  * `:url` / `:urlsafe`
* Fixed a bug in {String#js_unescape}, where `%uXX` chars were not being
  unescaped (thanks isis!).
* Have `String#fuzz` only accept `Regexp` and `String` objects.
* Moved `String#fuzz` and `String.generate` into `ronin/fuzzing`.
* Moved `Net.*` methods into the `Ronin::Network` modules.
* Fixed bugs in `Ronin::Network::UDP#udp_connect` and
  `Ronin::Network::UDP#udp_server`.
* Fixed a bug in `Ronin::Network::HTTP.expand_url`, where the URI query-string
  was not being escaped.
* Allow `Ronin::Network::HTTP.request` to accept `:query` and `:query_params`
  options.
* Fixed a bug in `Ronin::Network::Mixins::HTTP#http_session`, where
  normalized options were not being yielded.
* `Ronin::Network::HTTP#http_get_headers` and
  `Ronin::Network::HTTP#http_post_headers` now return a Hash of Capitalized
  Header names and String values.
* Allow `Ronin::Templates::Erb` to use `<%- -%>` syntax.
* Alias `<<` to `write` in `Ronin::UI::Output::Helpers`.
* Fixed bugs in `Ronin::UI::Shell`.
* Warning messages are printed by `Ronin::UI::Output::Helpers`, unless output
  is silenced.
* `Ronin::UI::Output::Helpers` and `Ronin::Network` modules are included into
  `Ronin::Support`.

### 0.3.0 / 2011-10-16

* Require combinatorics ~> 0.4.
* Added {Enumerable#map_hash}.
* Added `String.generate`.
* Added `String#fuzz`.
* Added {File.each_line}.
* Added {File.each_row}.
* Added `Resolv.resolver`.
* Added `URI::HTTP#request`.
* Added {URI::HTTP#status}.
* Added {URI::HTTP#ok?}.
* Added `URI::HTTP#server`.
* Added `URI::HTTP#powered_by`.
* Added `URI::HTTP#copy`.
* Added `URI::HTTP#delete`.
* Added `URI::HTTP#get`.
* Added `URI::HTTP#get_headers`.
* Added `URI::HTTP#get_body`.
* Added `URI::HTTP#head`.
* Added `URI::HTTP#lock`.
* Added `URI::HTTP#mkcol`.
* Added `URI::HTTP#move`.
* Added `URI::HTTP#options`.
* Added `URI::HTTP#post`.
* Added `URI::HTTP#post_headers`.
* Added `URI::HTTP#post_body`.
* Added `URI::HTTP#prop_find`.
* Added `URI::HTTP#prop_match`.
* Added `URI::HTTP#trace`.
* Added `URI::HTTP#unlock`.
* Added `Regexp::MAC`.
* Added `Regexp::IPv6`, `Regexp::IPv4` and `Regexp::IP`.
* Added `Regexp::HOST_NAME`.
* Added `Regexp::USER_NAME`.
* Added `Regexp::EMAIL_ADDR`.
* Moved `Ronin::UI::Output`, `Ronin::UI::Shell` and `Ronin::Network::Mixins`
  from ronin into ronin-support.
* Refactored `Ronin::UI::Shell` into a Class where commands are defined as
  protected methods.

### 0.2.0 / 2011-07-04

* Require data_paths ~> 0.3.
* Added `Ronin::Mixin`.
* Added `Ronin::Network::SMTP::Email#headers`.
* Added {Integer#html_escape}.
* Added {Integer#js_escape}.
* Added `Integer#format_js`.
* Added {String#html_escape}.
* Added {String#html_unescape}.
* Added {String#js_escape}.
* Added {String#js_unescape}.
* Added `String#format_js`.
* Added `Net.smtp_send_message`.
* Added `Net.http_status`.
* Added `Net.http_get_headers`.
* Added `Net.http_post_headers`.
* Added YARD `@api` tags to define the public, semi-public and private APIs.
* Renamed `Kernel#attempt` to {Kernel#try}.
* Allow `:method` to be used with `Net.http_ok?`.
* Fixed a bug in `Ronin::Network::HTTP.expand_url` where `:host` and `:port`
  options were being overridden.
* Improved the performance of `Integer#bytes`.
* Only redefine `String#dump` for Ruby 1.8.x.
  * Ruby >= 1.9.1 correctly hex-escapes special characters.
* Fixed a bug in `String#format_chars`, where it was not using `each_char`
  for unicode characters.
* Deprecated `String#common_postfix`, in favor of {String#common_suffix}.
  `String#common_postfix` will be removed in ronin-support 1.0.0.
* `Net.http_get_body` no longer accepts a block.
* `Net.http_post_body` no longer accepts a block.

### 0.1.0 / 2011-03-20

* Initial release:
  * Split out of [ronin](http://github.com/ronin-rb/ronin) 0.3.0.
  * Upgraded to the LGPL-3 license.
  * Require Ruby >= 1.8.7.
  * Require chars ~> 0.2.
  * Require combinatorics ~> 0.3.
  * Require uri-query_params ~> 0.5, >= 0.5.2.
  * Require data_paths ~> 0.2, >= 0.2.1.
<|MERGE_RESOLUTION|>--- conflicted
+++ resolved
@@ -1,26 +1,7 @@
-<<<<<<< HEAD
-### 1.0.3 / 2023-09-19
-
-* {Ronin::Support::Crypto::Cert::Name#entries} now returns UTF-8 encoded
-  Strings.
-* {Ronin::Support::Crypto::Cert.Name} now passes through
-  {Ronin::Support::Crypto::Cert::Name} objects instead of copying them.
-* Fixed a bug in {Ronin::Support::Crypto::Cert.generate} when it is given a
-  `OpenSSL::PKey::EC` signing key.
-* Fixed a bug in {Ronin::Support::Network::SSL::Mixin#ssl_connect} where the
-  `OpenSSL::SSL::SSLSocket#hostname` attribute was not being set to the
-  host being connected to, which prevented connecting to TLS servers that use
-  SNI.
-* Fixed {Ronin::Support::Network::IP#set} to return `self`.
-* Fixed {Ronin::Support::Network::IP#inspect} to call the lazy-initialized
-  {Ronin::Support::Network::IP#address} method instead of the `@address`
-  instance variable directly.
-=======
 ### 1.1.0 / 2023-XX-XX
 
 * Added {Ronin::Support::Binary::CTypes::OS::Android}.
 * Added {Ronin::Support::Binary::CTypes::OS::AppleIOS}.
->>>>>>> 7b20c07f
 
 ### 1.0.2 / 2023-06-09
 
