--- conflicted
+++ resolved
@@ -1,5 +1,3 @@
-<<<<<<< HEAD
-=======
 ### 1.0.0 / 2023-XX-XX
 
 * Added {File.aes_encrypt}.
@@ -368,37 +366,17 @@
 [wordlist]: https://github.com/postmodern/wordlist.rb#readme
 [ronin-core]: https://github.com/ronin-rb/ronin-core#readme
 
->>>>>>> 7c90f9ba
 ### 0.5.2 / 2021-02-28
 
 * Support Ruby 3.0:
   * Temporarily added the [net-telnet] gem as a dependency, since Ruby 3.0 moved
     `net/telnet` out of the stdlib.
-<<<<<<< HEAD
-  * {Ronin::Fuzzing::SHORT_LENGTHS} and {Ronin::Fuzzing::LONG_LENGTHS} are now
-=======
   * `Ronin::Fuzzing::SHORT_LENGTHS` and `Ronin::Fuzzing::LONG_LENGTHS` are now
->>>>>>> 7c90f9ba
     `Set` objects, instead of `SortedSet`, which Ruby 3.0 moved out of stdlib.
   * Use `URI::DEFAULT_PARSER.escape` / `.unescape` in {String#uri_encode},
     {String#uri_decode}, and {Integer#uri_encode} now that `URI.encode`,
     `URI.decode`, `URI.escape`, `URI.unescape` have all been removed in
     Ruby 3.0.
-<<<<<<< HEAD
-* Deprecated {Ronin::Network::Telnet}.
-* Allow {Ronin::Path#initialize} to accept a separator argument.
-* No longer bind new sockets to `0.0.0.0` by default in {Ronin::Network::TCP}
-  and {Ronin::Network::UDP}. `0.0.0.0` is the IPv4 Any address, which makes the
-  socket IPv4 and thus incompatible with IPv6 hosts.
-* Fixed a bug in {Ronin::Network::UDP#udp_open?} where it would always timeout
-  and return `nil`, even when the UDP port was open.
-* Filter out `nil` or empty `:query` options passed to
-  {Ronin::Network::HTTP.request}.
-* No longer append the query String to the path in
-  {Ronin::Network::HTTP.expand_url}.
-* Support escaping `"\`"` tick-marks in {String#sql_escape}.
-* Allow setting the request body or form-data in {Ronin::Network::HTTP.request},
-=======
 * Deprecated `Ronin::Network::Telnet`.
 * Allow `Ronin::Path#initialize` to accept a separator argument.
 * No longer bind new sockets to `0.0.0.0` by default in `Ronin::Network::TCP`
@@ -412,7 +390,6 @@
   `Ronin::Network::HTTP.expand_url`.
 * Support escaping `"\`"` tick-marks in `String#sql_escape`.
 * Allow setting the request body or form-data in `Ronin::Network::HTTP.request`,
->>>>>>> 7c90f9ba
   even for request types that typically do not use a body or form-data.
 
 [net-telnet]: https://github.com/ruby/net-telnet
